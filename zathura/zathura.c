/* SPDX-License-Identifier: Zlib */

#include <errno.h>
#include <math.h>
#include <stdlib.h>
#include <string.h>

#include <girara/datastructures.h>
#include <girara/session.h>
#include <girara/settings.h>
#include <girara/shortcuts.h>
#include <girara/statusbar.h>
#include <girara/template.h>
#include <girara/utils.h>
#include <glib/gi18n.h>
#include <glib/gstdio.h>

#ifdef GDK_WINDOWING_WAYLAND
#include <gdk/gdkwayland.h>
#endif

#ifdef G_OS_UNIX
#include <gio/gunixinputstream.h>
#include <glib-unix.h>
#endif

#include "bookmarks.h"
#include "callbacks.h"
#include "commands.h"
#include "config.h"
#ifdef WITH_SQLITE
#include "database-sqlite.h"
#endif
#include "adjustment.h"
#include "content-type.h"
#include "database-plain.h"
#include "dbus-interface.h"
#include "document.h"
#include "marks.h"
#include "page-widget.h"
#include "page.h"
#include "plugin.h"
#include "render.h"
#include "resources.h"
#include "shortcuts.h"
#include "synctex.h"
#include "utils.h"
#include "zathura.h"
#ifdef WITH_SECCOMP
#include "seccomp-filters.h"
#endif

typedef struct zathura_document_info_s {
  zathura_t *zathura;
  char *path;
  char *password;
  int page_number;
<<<<<<< HEAD
  char* mode;
  char* synctex;
  char* bookmark_name;
  char* search_string;
=======
  char *mode;
  char *synctex;
  char *search_string;
>>>>>>> 6d66bc88
} zathura_document_info_t;

static gboolean document_info_open(gpointer data);

#ifdef G_OS_UNIX
static gboolean zathura_signal_sigterm(gpointer data);
#endif

static void free_document_info(zathura_document_info_t *document_info) {
  if (document_info == NULL) {
    return;
  }

  g_free(document_info->path);
  g_free(document_info->password);
  g_free(document_info->mode);
  g_free(document_info->synctex);
  g_free(document_info->bookmark_name);
  g_free(document_info->search_string);
  g_free(document_info);
}

/* function implementation */
zathura_t *zathura_create(void) {
  zathura_t *zathura = g_try_malloc0(sizeof(zathura_t));
  if (zathura == NULL) {
    return NULL;
  }

  /* global settings */
  zathura->global.search_direction = FORWARD;
  zathura->global.sandbox = ZATHURA_SANDBOX_NORMAL;

  /* plugins */
  zathura->plugins.manager = zathura_plugin_manager_new();
  if (zathura->plugins.manager == NULL) {
    goto error_out;
  }

  /* UI */
  zathura->ui.session = girara_session_create();
  if (zathura->ui.session == NULL) {
    goto error_out;
  }

  /* set default icon */
  girara_setting_set(zathura->ui.session, "window-icon", "org.pwmt.zathura");

#ifdef G_OS_UNIX
  /* signal handler */
  zathura->signals.sigterm =
      g_unix_signal_add(SIGTERM, zathura_signal_sigterm, zathura);
#endif

  /* MIME type detection */
  zathura->content_type_context = zathura_content_type_new();

  zathura->ui.session->global.data = zathura;

  return zathura;

error_out:

  zathura_free(zathura);

  return NULL;
}

static void create_directories(zathura_t *zathura) {
  static const unsigned int mode = 0700;

  if (g_mkdir_with_parents(zathura->config.data_dir, mode) == -1) {
    girara_error("Could not create '%s': %s", zathura->config.data_dir,
                 strerror(errno));
  }
}

void zathura_update_view_ppi(zathura_t *zathura) {
  if (zathura == NULL) {
    return;
  }

  /* get view widget GdkMonitor */
  GdkWindow *window = gtk_widget_get_window(
      zathura->ui.session->gtk.view); // NULL if not realized
  if (window == NULL) {
    return;
  }
  GdkDisplay *display = gtk_widget_get_display(zathura->ui.session->gtk.view);
  if (display == NULL) {
    return;
  }

  double ppi = 0.0;

  GdkMonitor *monitor = gdk_display_get_monitor_at_window(display, window);
  if (monitor == NULL) {
    return;
  }

  /* physical width of monitor */
  const int width_mm = gdk_monitor_get_width_mm(monitor);

  /* size of monitor in pixels */
  GdkRectangle monitor_geom;
  gdk_monitor_get_geometry(monitor, &monitor_geom);

  /* calculate ppi, knowing that 1 inch = 25.4 mm */
  if (width_mm == 0) {
    girara_debug("cannot calculate PPI: monitor has zero width");
  } else {
    ppi = monitor_geom.width * 25.4 / width_mm;
  }

#ifdef GDK_WINDOWING_WAYLAND
  /* work around apparent bug in GDK: on Wayland, monitor geometry doesn't
   * return values in application pixels as documented, but in device pixels.
   * */
  if (GDK_IS_WAYLAND_DISPLAY(display)) {
    /* not using the cached value for the scale factor here to avoid issues
     * if this function is called before the cached value is updated */
    const int device_factor =
        gtk_widget_get_scale_factor(zathura->ui.session->gtk.view);
    girara_debug("on Wayland, correcting PPI for device scale factor = %d",
                 device_factor);
    if (device_factor != 0) {
      ppi /= device_factor;
    }
  }
#endif

  const double current_ppi =
      zathura_document_get_viewport_ppi(zathura->document);
  if (fabs(ppi - current_ppi) > DBL_EPSILON) {
    girara_debug("monitor width: %d mm, pixels: %d, ppi: %0.2f", width_mm,
                 monitor_geom.width, ppi);
    zathura_document_set_viewport_ppi(zathura->document, ppi);
    adjust_view(zathura);
    render_all(zathura);
    refresh_view(zathura);
  }
}

static bool init_ui(zathura_t *zathura) {
  if (girara_session_init(zathura->ui.session, "zathura") == false) {
    girara_error("Failed to initialize girara.");
    return false;
  }

  /* girara events */
  zathura->ui.session->events.buffer_changed = cb_buffer_changed;
  zathura->ui.session->events.unknown_command = cb_unknown_command;

  /* zathura signals */
  zathura->signals.refresh_view = g_signal_new(
      "refresh-view", GTK_TYPE_WIDGET, G_SIGNAL_RUN_LAST, 0, NULL, NULL,
      g_cclosure_marshal_generic, G_TYPE_NONE, 1, G_TYPE_POINTER);

  g_signal_connect(G_OBJECT(zathura->ui.session->gtk.view), "refresh-view",
                   G_CALLBACK(cb_refresh_view), zathura);

  g_signal_connect(G_OBJECT(zathura->ui.session->gtk.view),
                   "notify::scale-factor", G_CALLBACK(cb_scale_factor),
                   zathura);

  g_signal_connect(G_OBJECT(zathura->ui.session->gtk.view), "screen-changed",
                   G_CALLBACK(cb_widget_screen_changed), zathura);

  g_signal_connect(G_OBJECT(zathura->ui.session->gtk.window), "configure-event",
                   G_CALLBACK(cb_widget_configured), zathura);

  /* initialize the screen-changed handler to 0 (i.e. invalid) */
  zathura->signals.monitors_changed_handler = 0;

  /* page view */
  zathura->ui.page_widget = gtk_grid_new();
  gtk_grid_set_row_homogeneous(GTK_GRID(zathura->ui.page_widget), TRUE);
  gtk_grid_set_column_homogeneous(GTK_GRID(zathura->ui.page_widget), TRUE);
  if (zathura->ui.page_widget == NULL) {
    girara_error("Failed to create page widget.");
    return false;
  }

  g_signal_connect(G_OBJECT(zathura->ui.session->gtk.window), "size-allocate",
                   G_CALLBACK(cb_view_resized), zathura);

  GtkAdjustment *hadjustment = gtk_scrolled_window_get_hadjustment(
      GTK_SCROLLED_WINDOW(zathura->ui.session->gtk.view));

  /* Connect hadjustment signals */
  g_signal_connect(G_OBJECT(hadjustment), "value-changed",
                   G_CALLBACK(cb_view_hadjustment_value_changed), zathura);
  g_signal_connect(G_OBJECT(hadjustment), "changed",
                   G_CALLBACK(cb_view_hadjustment_changed), zathura);

  GtkAdjustment *vadjustment = gtk_scrolled_window_get_vadjustment(
      GTK_SCROLLED_WINDOW(zathura->ui.session->gtk.view));

  /* Connect vadjustment signals */
  g_signal_connect(G_OBJECT(vadjustment), "value-changed",
                   G_CALLBACK(cb_view_vadjustment_value_changed), zathura);
  g_signal_connect(G_OBJECT(vadjustment), "changed",
                   G_CALLBACK(cb_view_vadjustment_changed), zathura);

  /* page view alignment */
  gtk_widget_set_halign(zathura->ui.page_widget, GTK_ALIGN_CENTER);
  gtk_widget_set_valign(zathura->ui.page_widget, GTK_ALIGN_CENTER);

  gtk_widget_set_hexpand_set(zathura->ui.page_widget, TRUE);
  gtk_widget_set_hexpand(zathura->ui.page_widget, FALSE);
  gtk_widget_set_vexpand_set(zathura->ui.page_widget, TRUE);
  gtk_widget_set_vexpand(zathura->ui.page_widget, FALSE);

  gtk_widget_show(zathura->ui.page_widget);

  /* statusbar */
  zathura->ui.statusbar.file =
      girara_statusbar_item_add(zathura->ui.session, TRUE, TRUE, TRUE, NULL);
  if (zathura->ui.statusbar.file == NULL) {
    girara_error("Failed to create status bar item.");
    return false;
  }

  zathura->ui.statusbar.buffer =
      girara_statusbar_item_add(zathura->ui.session, FALSE, FALSE, FALSE, NULL);
  if (zathura->ui.statusbar.buffer == NULL) {
    girara_error("Failed to create status bar item.");
    return false;
  }

  zathura->ui.statusbar.page_number =
      girara_statusbar_item_add(zathura->ui.session, FALSE, FALSE, FALSE, NULL);
  if (zathura->ui.statusbar.page_number == NULL) {
    girara_error("Failed to create status bar item.");
    return false;
  }

  girara_statusbar_item_set_text(zathura->ui.session,
                                 zathura->ui.statusbar.file, _("[No name]"));

  /* signals */
  g_signal_connect(G_OBJECT(zathura->ui.session->gtk.window), "destroy",
                   G_CALLBACK(cb_destroy), zathura);

  return true;
}

static bool init_css(zathura_t *zathura) {
  GiraraTemplate *csstemplate =
      girara_session_get_template(zathura->ui.session);

  static const char index_settings[][16] = {
      "index-fg", "index-bg", "index-active-fg", "index-active-bg"};

  for (size_t s = 0; s < LENGTH(index_settings); ++s) {
    girara_template_add_variable(csstemplate, index_settings[s]);

    char *tmp_value = NULL;
    GdkRGBA rgba = {0, 0, 0, 0};
    girara_setting_get(zathura->ui.session, index_settings[s], &tmp_value);
    if (tmp_value != NULL) {
      parse_color(&rgba, tmp_value);
      g_free(tmp_value);
    }

    char *color = gdk_rgba_to_string(&rgba);
    girara_template_set_variable_value(csstemplate, index_settings[s], color);
    g_free(color);
  }

  GResource *css_resource = zathura_resources_get_resource();
  GBytes *css_data = g_resource_lookup_data(
      css_resource, "/org/pwmt/zathura/CSS/zathura.css_t",
      G_RESOURCE_LOOKUP_FLAGS_NONE, NULL);
  if (css_data != NULL) {
    char *css = g_strdup_printf("%s\n%s", girara_template_get_base(csstemplate),
                                (const char *)g_bytes_get_data(css_data, NULL));
    girara_template_set_base(csstemplate, css);
    g_free(css);
    g_bytes_unref(css_data);
  } else {
    return false;
  }

  return true;
}

static void init_database(zathura_t *zathura) {
  char *database = NULL;
  girara_setting_get(zathura->ui.session, "database", &database);

  /* create zathura data directory if database enabled */
  if (g_strcmp0(database, "null") != 0) {
    create_directories(zathura);
  }

  if (g_strcmp0(database, "plain") == 0) {
    girara_debug("Using plain database backend.");
    zathura->database = zathura_plaindatabase_new(zathura->config.data_dir);
#ifdef WITH_SQLITE
  } else if (g_strcmp0(database, "sqlite") == 0) {
    girara_debug("Using sqlite database backend.");
    char *tmp =
        g_build_filename(zathura->config.data_dir, "bookmarks.sqlite", NULL);
    zathura->database = zathura_sqldatabase_new(tmp);
    g_free(tmp);
#endif
  } else if (g_strcmp0(database, "null") != 0) {
    girara_error("Database backend '%s' is not supported.", database);
  }

  if (zathura->database == NULL && g_strcmp0(database, "null") != 0) {
    girara_error(
        "Unable to initialize database. Bookmarks won't be available.");
  } else {
    g_object_set(G_OBJECT(zathura->ui.session->command_history), "io",
                 zathura->database, NULL);
  }
  g_free(database);
}

static void init_jumplist(zathura_t *zathura) {
  int jumplist_size = 20;
  girara_setting_get(zathura->ui.session, "jumplist-size", &jumplist_size);

  zathura->jumplist.max_size = jumplist_size < 0 ? 0 : jumplist_size;
  zathura->jumplist.list = NULL;
  zathura->jumplist.size = 0;
  zathura->jumplist.cur = NULL;
}

static void init_shortcut_helpers(zathura_t *zathura) {
  zathura->shortcut.mouse.x = 0;
  zathura->shortcut.mouse.y = 0;

  zathura->shortcut.toggle_page_mode.pages = 2;

  zathura->shortcut.toggle_presentation_mode.pages = 1;
  zathura->shortcut.toggle_presentation_mode.first_page_column_list = NULL;
  zathura->shortcut.toggle_presentation_mode.zoom = 1.0;
}

bool zathura_init(zathura_t *zathura) {
  if (zathura == NULL) {
    return false;
  }

  /* Set application ID */
  g_set_prgname("org.pwmt.zathura");

  /* load plugins */
  zathura_plugin_manager_load(zathura->plugins.manager);

  /* configuration */
  config_load_default(zathura);
  config_load_files(zathura);

#ifdef WITH_SECCOMP
  /* initialize seccomp filters */
  switch (zathura->global.sandbox) {
  case ZATHURA_SANDBOX_NONE:
    girara_debug("Sandbox deactivated.");
    break;
  case ZATHURA_SANDBOX_NORMAL:
    girara_debug("Basic sandbox allowing normal operation.");
    if (seccomp_enable_basic_filter() != 0) {
      girara_error("Failed to initialize basic seccomp filter.");
      goto error_free;
    }
    break;
  case ZATHURA_SANDBOX_STRICT:
    girara_debug("Strict sandbox preventing write and network access.");
    if (seccomp_enable_strict_filter() != 0) {
      girara_error("Failed to initialize strict seccomp filter.");
      goto error_free;
    }
    /* unset the input method to avoid communication with external services */
    unsetenv("GTK_IM_MODULE");
    break;
  }
#endif

  /* UI */
  if (init_ui(zathura) == false) {
    girara_error("Failed to initialize UI.");
    goto error_free;
  }

  /* disable unsupported features in strict sandbox mode */
  if (zathura->global.sandbox != ZATHURA_SANDBOX_STRICT) {
    /* database */
    init_database(zathura);
  }

  /* bookmarks */
  zathura->bookmarks.bookmarks = girara_sorted_list_new2(
      (girara_compare_function_t)zathura_bookmarks_compare,
      (girara_free_function_t)zathura_bookmark_free);

  /* jumplist */
  init_jumplist(zathura);

  /* CSS for index mode */
  if (init_css(zathura) == false) {
    girara_error("Failed to initialize CSS.");
    goto error_free;
  }

  /* Shortcut helpers */
  init_shortcut_helpers(zathura);

  /* Start D-Bus service */
  bool dbus = true;
  girara_setting_get(zathura->ui.session, "dbus-service", &dbus);
  if (dbus == true) {
    zathura->dbus = zathura_dbus_new(zathura);
  }

  return true;

error_free:

  if (zathura->ui.page_widget != NULL) {
    g_object_unref(zathura->ui.page_widget);
  }

  return false;
}

void zathura_free(zathura_t *zathura) {
  if (zathura == NULL) {
    return;
  }

  document_close(zathura, false);

  /* MIME type detection */
  zathura_content_type_free(zathura->content_type_context);

#ifdef G_OS_UNIX
  if (zathura->signals.sigterm > 0) {
    g_source_remove(zathura->signals.sigterm);
    zathura->signals.sigterm = 0;
  }
#endif

  /* stop D-Bus */
  g_clear_object(&zathura->dbus);

  if (zathura->ui.session != NULL) {
    girara_session_destroy(zathura->ui.session);
  }

  /* shortcut */
  if (zathura->shortcut.toggle_presentation_mode.first_page_column_list !=
      NULL) {
    g_free(zathura->shortcut.toggle_presentation_mode.first_page_column_list);
  }

  /* stdin support */
  if (zathura->stdin_support.file != NULL) {
    g_unlink(zathura->stdin_support.file);
    g_free(zathura->stdin_support.file);
  }

  /* bookmarks */
  girara_list_free(zathura->bookmarks.bookmarks);

  /* database */
  g_clear_object(&zathura->database);

  /* free print settings */
  g_clear_object(&zathura->print.settings);
  g_clear_object(&zathura->print.page_setup);

  /* free registered plugins */
  zathura_plugin_manager_free(zathura->plugins.manager);

  /* free config variables */
  g_free(zathura->config.config_dir);
  g_free(zathura->config.data_dir);
  g_free(zathura->config.cache_dir);

  /* free jumplist */
  if (zathura->jumplist.cur != NULL) {
    girara_list_iterator_free(zathura->jumplist.cur);
  }

  if (zathura->jumplist.list != NULL) {
    girara_list_free(zathura->jumplist.list);
  }

  g_free(zathura);
}

void zathura_set_xid(zathura_t *zathura, Window xid) {
  g_return_if_fail(zathura != NULL);

  zathura->ui.session->gtk.embed = xid;
}

void zathura_set_config_dir(zathura_t *zathura, const char *dir) {
  g_return_if_fail(zathura != NULL);

  if (dir != NULL) {
    zathura->config.config_dir = g_strdup(dir);
  } else {
    gchar *path = girara_get_xdg_path(XDG_CONFIG);
    zathura->config.config_dir = g_build_filename(path, "zathura", NULL);
    g_free(path);
  }
}

void zathura_set_data_dir(zathura_t *zathura, const char *dir) {
  g_return_if_fail(zathura != NULL);

  if (dir != NULL) {
    zathura->config.data_dir = g_strdup(dir);
  } else {
    gchar *path = girara_get_xdg_path(XDG_DATA);
    zathura->config.data_dir = g_build_filename(path, "zathura", NULL);
    g_free(path);
  }
}

void zathura_set_cache_dir(zathura_t *zathura, const char *dir) {
  g_return_if_fail(zathura != NULL);

  if (dir != NULL) {
    zathura->config.cache_dir = g_strdup(dir);
  } else {
    gchar *path = girara_get_xdg_path(XDG_CACHE);
    zathura->config.cache_dir = g_build_filename(path, "zathura", NULL);
    g_free(path);
  }
}

static void add_dir(void *data, void *userdata) {
  const char *path = data;
  zathura_plugin_manager_t *plugin_manager = userdata;

  zathura_plugin_manager_add_dir(plugin_manager, path);
}

static void set_plugin_dir(zathura_t *zathura, const char *dir) {
  girara_list_t *paths = girara_split_path_array(dir);
  girara_list_foreach(paths, add_dir, zathura->plugins.manager);
  girara_list_free(paths);
}

void zathura_set_plugin_dir(zathura_t *zathura, const char *dir) {
  g_return_if_fail(zathura != NULL);
  g_return_if_fail(zathura->plugins.manager != NULL);

  if (dir != NULL) {
    set_plugin_dir(zathura, dir);
  } else if (g_getenv("ZATHURA_PLUGINS_PATH") != NULL) {
    set_plugin_dir(zathura, g_getenv("ZATHURA_PLUGINS_PATH"));
#ifdef ZATHURA_PLUGINDIR
  } else {
    set_plugin_dir(zathura, ZATHURA_PLUGINDIR);
#endif
  }
}

void zathura_set_argv(zathura_t *zathura, char **argv) {
  g_return_if_fail(zathura != NULL);

  zathura->global.arguments = argv;
}

static bool setup_renderer(zathura_t *zathura, zathura_document_t *document) {
  /* page cache size */
  int cache_size = 0;
  girara_setting_get(zathura->ui.session, "page-cache-size", &cache_size);
  if (cache_size <= 0) {
    girara_warning("page-cache-size is not positive, using %d instead",
                   ZATHURA_PAGE_CACHE_DEFAULT_SIZE);
    cache_size = ZATHURA_PAGE_CACHE_DEFAULT_SIZE;
  }

  girara_debug("starting renderer with cache size %d", cache_size);
  ZathuraRenderer *renderer = zathura_renderer_new(cache_size);
  if (renderer == NULL) {
    return false;
  }

  /* set up recolor info in ZathuraRenderer */
  char *recolor_dark = NULL;
  char *recolor_light = NULL;
  girara_setting_get(zathura->ui.session, "recolor-darkcolor", &recolor_dark);
  girara_setting_get(zathura->ui.session, "recolor-lightcolor", &recolor_light);
  zathura_renderer_set_recolor_colors_str(renderer, recolor_light,
                                          recolor_dark);
  g_free(recolor_dark);
  g_free(recolor_light);

  bool recolor = false;
  girara_setting_get(zathura->ui.session, "recolor", &recolor);
  zathura_renderer_enable_recolor(renderer, recolor);
  girara_setting_get(zathura->ui.session, "recolor-keephue", &recolor);
  zathura_renderer_enable_recolor_hue(renderer, recolor);
  girara_setting_get(zathura->ui.session, "recolor-reverse-video", &recolor);
  zathura_renderer_enable_recolor_reverse_video(renderer, recolor);

  zathura->sync.render_thread = renderer;

  /* create render request to render window icon */
  bool window_icon = false;
  girara_setting_get(zathura->ui.session, "window-icon-document", &window_icon);
  if (window_icon == true) {
    girara_debug("starting render request for window icon");
    ZathuraRenderRequest *request = zathura_render_request_new(
        renderer, zathura_document_get_page(document, 0));
    g_signal_connect(request, "completed", G_CALLBACK(cb_window_update_icon),
                     zathura);
    zathura_render_request_set_render_plain(request, true);
    zathura_render_request(request, 0);
    zathura->window_icon_render_request = request;
  }

  return true;
}

#ifdef G_OS_UNIX
static gchar *prepare_document_open_from_stdin(const char *path) {
  int infileno = -1;
  if (g_strcmp0(path, "-") == 0) {
    infileno = fileno(stdin);
  } else if (g_str_has_prefix(path, "/proc/self/fd/") == true) {
    char *begin = g_strrstr(path, "/") + 1;
    gint64 temp = g_ascii_strtoll(begin, NULL, 0);
    if (temp > INT_MAX || temp < 0) {
      return NULL;
    }
    infileno = (int)temp;
  } else {
    return NULL;
  }

  if (infileno == -1) {
    girara_error("Can not read from file descriptor.");
    return NULL;
  }

  GInputStream *input_stream = g_unix_input_stream_new(infileno, false);
  if (input_stream == NULL) {
    girara_error("Can not read from file descriptor.");
    return NULL;
  }

  GFileIOStream *iostream = NULL;
  GError *error = NULL;
  GFile *tmpfile = g_file_new_tmp("zathura.stdin.XXXXXX", &iostream, &error);
  if (tmpfile == NULL) {
    if (error != NULL) {
      girara_error("Can not create temporary file: %s", error->message);
      g_error_free(error);
    }
    g_object_unref(input_stream);
    return NULL;
  }

  const ssize_t count = g_output_stream_splice(
      g_io_stream_get_output_stream(G_IO_STREAM(iostream)), input_stream,
      G_OUTPUT_STREAM_SPLICE_NONE, NULL, &error);
  g_object_unref(input_stream);
  g_object_unref(iostream);
  if (count == -1) {
    if (error != NULL) {
      girara_error("Can not write to temporary file: %s", error->message);
      g_error_free(error);
    }
    g_file_delete(tmpfile, NULL, NULL);
    g_object_unref(tmpfile);
    return NULL;
  }

  char *file = g_file_get_path(tmpfile);
  g_object_unref(tmpfile);

  return file;
}
#endif

static gchar *prepare_document_open_from_gfile(GFile *source) {
  gchar *file = NULL;
  GFileIOStream *iostream = NULL;
  GError *error = NULL;

  GFile *tmpfile = g_file_new_tmp("zathura.gio.XXXXXX", &iostream, &error);
  if (tmpfile == NULL) {
    if (error != NULL) {
      girara_error("Can not create temporary file: %s", error->message);
      g_error_free(error);
    }
    return NULL;
  }

  gboolean rc = g_file_copy(source, tmpfile, G_FILE_COPY_OVERWRITE, NULL, NULL,
                            NULL, &error);
  if (rc == FALSE) {
    if (error != NULL) {
      girara_error("Can not copy to temporary file: %s", error->message);
      g_error_free(error);
    }
    g_object_unref(iostream);
    g_object_unref(tmpfile);
    return NULL;
  }

  file = g_file_get_path(tmpfile);
  g_object_unref(iostream);
  g_object_unref(tmpfile);

  return file;
}

static gboolean document_info_open(gpointer data) {
  zathura_document_info_t *document_info = data;
  g_return_val_if_fail(document_info != NULL, FALSE);
  char *uri = NULL;

  if (document_info->zathura != NULL && document_info->path != NULL) {
    char *file = NULL;
    if (g_strcmp0(document_info->path, "-") == 0 ||
        g_str_has_prefix(document_info->path, "/proc/self/fd/") == true) {
#ifdef G_OS_UNIX
      file = prepare_document_open_from_stdin(document_info->path);
#endif
      if (file == NULL) {
        girara_notify(document_info->zathura->ui.session, GIRARA_ERROR,
                      _("Could not read file from stdin and write it to a "
                        "temporary file."));
      } else {
        document_info->zathura->stdin_support.file = g_strdup(file);
      }
    } else {
      /* expand ~ and ~user in paths if present */
      char *tmp_path = *document_info->path == '~'
                           ? girara_fix_path(document_info->path)
                           : NULL;
      GFile *gf = g_file_new_for_commandline_arg(
          tmp_path != NULL ? tmp_path : document_info->path);
      g_free(tmp_path);

      if (g_file_is_native(gf) == TRUE) {
        /* file was given as a native path */
        file = g_file_get_path(gf);
      } else {
        /* copy file with GIO */
        uri = g_file_get_uri(gf);
        file = prepare_document_open_from_gfile(gf);
        if (file == NULL) {
          girara_notify(document_info->zathura->ui.session, GIRARA_ERROR,
                        _("Could not read file from GIO and copy it to a "
                          "temporary file."));
        } else {
          document_info->zathura->stdin_support.file = g_strdup(file);
        }
      }
      g_object_unref(gf);
    }

    if (file != NULL) {
      if (document_info->synctex != NULL) {
        document_open_synctex(document_info->zathura, file, uri,
                              document_info->password, document_info->synctex);
      } else {
        document_open(document_info->zathura, file, uri,
                      document_info->password, document_info->page_number);
      }
      g_free(file);
      g_free(uri);

      if (document_info->mode != NULL) {
        if (g_strcmp0(document_info->mode, "presentation") == 0) {
          sc_toggle_presentation(document_info->zathura->ui.session, NULL, NULL,
                                 0);
        } else if (g_strcmp0(document_info->mode, "fullscreen") == 0) {
          sc_toggle_fullscreen(document_info->zathura->ui.session, NULL, NULL,
                               0);
        } else {
          girara_error("Unknown mode: %s", document_info->mode);
        }
      }

      if (document_info->bookmark_name != NULL) {
        girara_list_t* arg_list = girara_list_new();
        girara_list_append(arg_list, document_info->bookmark_name);
        cmd_bookmark_open(document_info->zathura->ui.session, arg_list);
        girara_list_free(arg_list);
      }

      if (document_info->search_string != NULL) {
        girara_argument_t search_arg;
        search_arg.n = 1; // Forward search
        search_arg.data = NULL;
        cmd_search(document_info->zathura->ui.session,
                   document_info->search_string, &search_arg);
      }
    }
  }

  free_document_info(document_info);
  return FALSE;
}

char *get_formatted_filename(zathura_t *zathura, bool statusbar) {
  bool basename_only = false;
  const char *file_path = zathura_document_get_uri(zathura->document);
  if (file_path == NULL) {
    file_path = zathura_document_get_path(zathura->document);
  }
  if (statusbar == true) {
    girara_setting_get(zathura->ui.session, "statusbar-basename",
                       &basename_only);
  } else {
    girara_setting_get(zathura->ui.session, "window-title-basename",
                       &basename_only);
  }

  if (basename_only == false) {
    bool home_tilde = false;
    if (statusbar) {
      girara_setting_get(zathura->ui.session, "statusbar-home-tilde",
                         &home_tilde);
    } else {
      girara_setting_get(zathura->ui.session, "window-title-home-tilde",
                         &home_tilde);
    }

    const size_t file_path_len = file_path ? strlen(file_path) : 0;

    if (home_tilde == true) {
      char *home = girara_get_home_directory(NULL);
      const size_t home_len = home ? strlen(home) : 0;

      if (home_len > 1 && file_path_len >= home_len &&
          g_str_has_prefix(file_path, home) &&
          (!file_path[home_len] || file_path[home_len] == '/')) {
        g_free(home);
        return g_strdup_printf("~%s", &file_path[home_len]);
      } else {
        g_free(home);
        return g_strdup(file_path);
      }
    } else {
      return g_strdup(file_path);
    }
  } else {
    const char *basename = zathura_document_get_basename(zathura->document);
    return g_strdup(basename);
  }
}

static gboolean document_open_password_dialog(gpointer data) {
  zathura_password_dialog_info_t *password_dialog_info = data;

  girara_dialog(password_dialog_info->zathura->ui.session, _("Enter password:"),
                true, NULL, cb_password_dialog, password_dialog_info);
  return FALSE;
}

typedef struct sample_s {
  double h;
  double w;
  unsigned int freq;
} sample_t;

static int document_page_size_comp(const void *a, const void *b) {
  return ((sample_t *)a)->freq - ((sample_t *)b)->freq;
}

static void document_open_page_most_frequent_size(zathura_document_t *document,
                                                  unsigned int *width,
                                                  unsigned int *height) {
  sample_t samples[32] = {{0}}; /* a max heap */
  unsigned int number_of_pages = zathura_document_get_number_of_pages(document);
  unsigned int last_sample = (number_of_pages > 32) ? 32 : number_of_pages;

  for (unsigned int page_id = 0; page_id < last_sample; page_id++) {
    zathura_page_t *page = zathura_document_get_page(document, page_id);
    double w = zathura_page_get_width(page), h = zathura_page_get_height(page);
    unsigned int i = 0;
    for (i = 0; i < last_sample; i++) {
      if (samples[i].h == h && samples[i].w == w) {
        samples[i].freq++;
        break;
      }
    }
    if (i == last_sample) { /* insert */
      samples[page_id].h = h;
      samples[page_id].w = w;
      samples[page_id].freq = 1;
    }
  }

  qsort((void *)samples, 32, sizeof(sample_t), document_page_size_comp);

  for (int i = 0; i < 32; ++i) {
    /* fprintf(stderr, "i: %d, w: %f, h: %f, freq: %d\n", i, samples[i].h,
            samples[i].w, samples[i].freq); */
  }

  *width = samples[31].w;
  *height = samples[31].h;
}

bool document_open(zathura_t *zathura, const char *path, const char *uri,
                   const char *password, int page_number) {
  if (zathura == NULL || zathura->plugins.manager == NULL || path == NULL) {
    goto error_out;
  }

  /* FIXME: since there are many call chains leading here, check again if we
   * need to expand ~ or ~user. We should fix all call sites instead */
  char *tmp_path = *path == '~' ? girara_fix_path(path) : NULL;
  zathura_error_t error = ZATHURA_ERROR_OK;
  zathura_document_t *document = zathura_document_open(
      zathura, tmp_path != NULL ? tmp_path : path, uri, password, &error);
  g_free(tmp_path);

  if (document == NULL) {
    if (error == ZATHURA_ERROR_INVALID_PASSWORD) {
      girara_debug("Invalid or no password.");
      zathura_password_dialog_info_t *password_dialog_info =
          malloc(sizeof(zathura_password_dialog_info_t));
      if (password_dialog_info != NULL) {
        password_dialog_info->zathura = zathura;
        password_dialog_info->path = g_strdup(path);
        password_dialog_info->uri = g_strdup(uri);

        if (password_dialog_info->path != NULL) {
          gdk_threads_add_idle(document_open_password_dialog,
                               password_dialog_info);
          goto error_out;
        } else {
          free(password_dialog_info);
        }
      }
      goto error_out;
    }
    if (error == ZATHURA_ERROR_OK) {
      girara_notify(
          zathura->ui.session, GIRARA_ERROR,
          _("Unsupported file type. Please install the necessary plugin."));
    }
    goto error_out;
  }

  const char *file_path = zathura_document_get_path(document);
  unsigned int number_of_pages = zathura_document_get_number_of_pages(document);

  if (number_of_pages == 0) {
    girara_notify(zathura->ui.session, GIRARA_WARNING,
                  _("Document does not contain any pages"));
    goto error_free;
  }

  zathura->document = document;

  /* read history file */
  zathura_fileinfo_t file_info = {.current_page = 0,
                                  .page_offset = 0,
                                  .zoom = 1,
                                  .rotation = 0,
                                  .pages_per_row = 0,
                                  .first_page_column_list = NULL,
                                  .page_right_to_left = false,
                                  .position_x = 0,
                                  .position_y = 0};
  bool known_file = false;
  if (zathura->database != NULL) {
    const uint8_t *file_hash = zathura_document_get_hash(document);
    known_file = zathura_db_get_fileinfo(zathura->database, file_path,
                                         file_hash, &file_info);
  }

  /* set page offset */
  zathura_document_set_page_offset(document, file_info.page_offset);

  /* check for valid zoom value */
  if (file_info.zoom <= DBL_EPSILON) {
    file_info.zoom = 1;
  }
  zathura_document_set_zoom(document, zathura_correct_zoom_value(
                                          zathura->ui.session, file_info.zoom));

  /* check current page number */
  /* if it wasn't specified on the command-line, get it from file_info */
  if (page_number == ZATHURA_PAGE_NUMBER_UNSPECIFIED)
    page_number = file_info.current_page;
  if (page_number < 0)
    page_number += number_of_pages;
  if ((unsigned)page_number > number_of_pages) {
    girara_warning("document info: '%s' has an invalid page number", file_path);
    zathura_document_set_current_page_number(document, 0);
  } else {
    zathura_document_set_current_page_number(document, page_number);
  }

  /* check for valid rotation */
  if (file_info.rotation % 90 != 0) {
    girara_warning("document info: '%s' has an invalid rotation", file_path);
    zathura_document_set_rotation(document, 0);
  } else {
    zathura_document_set_rotation(document, file_info.rotation % 360);
  }

  /* jump to first page if setting enabled */
  bool always_first_page = false;
  girara_setting_get(zathura->ui.session, "open-first-page",
                     &always_first_page);
  if (always_first_page == true) {
    zathura_document_set_current_page_number(document, 0);
  }

  /* apply open adjustment */
  char *adjust_open = "best-fit";
  if (known_file == false &&
      girara_setting_get(zathura->ui.session, "adjust-open", &(adjust_open)) ==
          true) {
    if (g_strcmp0(adjust_open, "best-fit") == 0) {
      zathura_document_set_adjust_mode(document, ZATHURA_ADJUST_BESTFIT);
    } else if (g_strcmp0(adjust_open, "width") == 0) {
      zathura_document_set_adjust_mode(document, ZATHURA_ADJUST_WIDTH);
    } else {
      zathura_document_set_adjust_mode(document, ZATHURA_ADJUST_NONE);
    }
    g_free(adjust_open);
  } else {
    zathura_document_set_adjust_mode(document, ZATHURA_ADJUST_NONE);
  }

  /* initialize bisect state */
  zathura->bisect.start = 0;
  zathura->bisect.last_jump =
      zathura_document_get_current_page_number(document);
  zathura->bisect.end = number_of_pages - 1;

  /* update statusbar */
  char *filename = get_formatted_filename(zathura, true);
  girara_statusbar_item_set_text(zathura->ui.session,
                                 zathura->ui.statusbar.file, filename);
  g_free(filename);

  /* install file monitor */
  if (zathura->file_monitor.monitor == NULL) {
    char *filemonitor_backend = NULL;
    girara_setting_get(zathura->ui.session, "filemonitor",
                       &filemonitor_backend);
    zathura_filemonitor_type_t type = ZATHURA_FILEMONITOR_GLIB;
    if (g_strcmp0(filemonitor_backend, "noop") == 0) {
      type = ZATHURA_FILEMONITOR_NOOP;
    }
#ifdef G_OS_UNIX
    else if (g_strcmp0(filemonitor_backend, "signal") == 0) {
      type = ZATHURA_FILEMONITOR_SIGNAL;
    }
#endif
    g_free(filemonitor_backend);

    zathura->file_monitor.monitor = zathura_filemonitor_new(file_path, type);
    if (zathura->file_monitor.monitor == NULL) {
      goto error_free;
    }
    g_signal_connect(G_OBJECT(zathura->file_monitor.monitor), "reload-file",
                     G_CALLBACK(cb_file_monitor), zathura->ui.session);

    girara_debug("starting file monitor");
    zathura_filemonitor_start(zathura->file_monitor.monitor);
  }

  if (password != NULL) {
    g_free(zathura->file_monitor.password);
    zathura->file_monitor.password = g_strdup(password);
    if (zathura->file_monitor.password == NULL) {
      goto error_free;
    }
  }

  /* create marks list */
  zathura->global.marks = girara_list_new2((girara_free_function_t)mark_free);
  if (zathura->global.marks == NULL) {
    goto error_free;
  }

  /* threads */
  if (!setup_renderer(zathura, document)) {
    goto error_free;
  }

  /* get view port size */
  GtkAdjustment *hadjustment = gtk_scrolled_window_get_hadjustment(
      GTK_SCROLLED_WINDOW(zathura->ui.session->gtk.view));
  GtkAdjustment *vadjustment = gtk_scrolled_window_get_vadjustment(
      GTK_SCROLLED_WINDOW(zathura->ui.session->gtk.view));

  const unsigned int view_width =
      floor(gtk_adjustment_get_page_size(hadjustment));
  zathura_document_set_viewport_width(zathura->document, view_width);
  const unsigned int view_height =
      floor(gtk_adjustment_get_page_size(vadjustment));
  zathura_document_set_viewport_height(zathura->document, view_height);

  zathura_update_view_ppi(zathura);

  /* call screen-changed callback to connect monitors-changed signal on initial
   * screen */
  cb_widget_screen_changed(zathura->ui.session->gtk.view, NULL, zathura);

  /* get initial device scale */
  const int device_factor =
      gtk_widget_get_scale_factor(zathura->ui.session->gtk.view);
  zathura_document_set_device_factors(zathura->document, device_factor,
                                      device_factor);

  /* create blank pages */
  zathura->pages = calloc(number_of_pages, sizeof(GtkWidget *));
  if (zathura->pages == NULL) {
    goto error_free;
  }

  unsigned int most_freq_width, most_freq_height;
  document_open_page_most_frequent_size(document, &most_freq_width,
                                        &most_freq_height);

  for (unsigned int page_id = 0; page_id < number_of_pages; page_id++) {
    zathura_page_t *page = zathura_document_get_page(document, page_id);
    if (page == NULL) {
      goto error_free;
    }

    unsigned int cell_height = 0, cell_width = 0;
    zathura_document_get_cell_size(document, &cell_height, &cell_width);
    /* fprintf(stderr, "new_cell_height: %d \t new_cell_width: %d\n", most_freq_height, most_freq_width); */
    zathura_document_set_cell_size(document, most_freq_height, most_freq_width);
    zathura_page_set_width(page, most_freq_width);
    zathura_page_set_height(page, most_freq_height);

    GtkWidget *page_widget = zathura_page_widget_new(zathura, page);
    if (page_widget == NULL) {
      goto error_free;
    }

    g_object_ref(page_widget);
    zathura->pages[page_id] = page_widget;

    gtk_widget_set_halign(page_widget, GTK_ALIGN_CENTER);
    gtk_widget_set_valign(page_widget, GTK_ALIGN_CENTER);

    g_signal_connect(G_OBJECT(page_widget), "text-selected",
                     G_CALLBACK(cb_page_widget_text_selected), zathura);
    g_signal_connect(G_OBJECT(page_widget), "image-selected",
                     G_CALLBACK(cb_page_widget_image_selected), zathura);
    g_signal_connect(G_OBJECT(page_widget), "enter-link",
                     G_CALLBACK(cb_page_widget_link), (gpointer) true);
    g_signal_connect(G_OBJECT(page_widget), "leave-link",
                     G_CALLBACK(cb_page_widget_link), (gpointer) false);
    g_signal_connect(G_OBJECT(page_widget), "scaled-button-release",
                     G_CALLBACK(cb_page_widget_scaled_button_release), zathura);
  }

  /* view mode */
  unsigned int pages_per_row = 1;
  char *first_page_column_list = NULL;
  unsigned int page_padding = 1;
  bool page_right_to_left = false;

  girara_setting_get(zathura->ui.session, "page-padding", &page_padding);

  if (file_info.pages_per_row > 0) {
    pages_per_row = file_info.pages_per_row;
  } else {
    girara_setting_get(zathura->ui.session, "pages-per-row", &pages_per_row);
  }

  /* read first_page_column list */
  if (file_info.first_page_column_list != NULL &&
      *file_info.first_page_column_list != '\0') {
    first_page_column_list = file_info.first_page_column_list;
    file_info.first_page_column_list = NULL;
  } else {
    girara_setting_get(zathura->ui.session, "first-page-column",
                       &first_page_column_list);
  }

  /* find value for first_page_column */
  unsigned int first_page_column =
      find_first_page_column(first_page_column_list, pages_per_row);

  girara_setting_set(zathura->ui.session, "pages-per-row", &pages_per_row);
  girara_setting_set(zathura->ui.session, "first-page-column",
                     first_page_column_list);
  g_free(file_info.first_page_column_list);
  g_free(first_page_column_list);

  page_right_to_left = file_info.page_right_to_left;

  page_widget_set_mode(zathura, page_padding, pages_per_row, first_page_column,
                       page_right_to_left);

  zathura_document_set_page_layout(zathura->document, page_padding,
                                   pages_per_row, first_page_column);

  girara_set_view(zathura->ui.session, zathura->ui.page_widget);

  /* bookmarks */
  if (zathura->database != NULL) {
    if (zathura_bookmarks_load(zathura, file_path) == false) {
      girara_debug("Failed to load bookmarks.");
    }

    /* jumplist */
    if (zathura_jumplist_load(zathura, file_path) == false) {
      zathura->jumplist.list = girara_list_new2(g_free);
    }
  }

  /* update title */
  char *formatted_filename = get_formatted_filename(zathura, false);
  girara_set_window_title(zathura->ui.session, formatted_filename);
  g_free(formatted_filename);

  /* adjust_view */
  adjust_view(zathura);
  for (unsigned int page_id = 0; page_id < number_of_pages; page_id++) {
    /* set widget size */
    zathura_page_t *page = zathura_document_get_page(document, page_id);
    unsigned int page_height = 0;
    unsigned int page_width = 0;

    /* adjust_view calls render_all in some cases and render_all calls
     * gtk_widget_set_size_request. To be sure that it's really called, do it
     * here once again. */
    const double height = zathura_page_get_height(page);
    const double width = zathura_page_get_width(page);

    page_calc_height_width(zathura->document, height, width, &page_height,
                           &page_width, true);
    gtk_widget_set_size_request(zathura->pages[page_id], page_width,
                                page_height);

    /* show widget */
    gtk_widget_show(zathura->pages[page_id]);
  }

  /* Set page */
  page_set(zathura, zathura_document_get_current_page_number(document));

  /* Set position (only if restoring from history file) */
  if (file_info.current_page ==
          zathura_document_get_current_page_number(document) &&
      (file_info.position_x != 0 || file_info.position_y != 0)) {
    position_set(zathura, file_info.position_x, file_info.position_y);
  }

  update_visible_pages(zathura);

  return true;

error_free:

  zathura_document_free(document);

error_out:

  return false;
}

bool document_open_synctex(zathura_t *zathura, const char *path,
                           const char *uri, const char *password,
                           const char *synctex) {
  bool ret = document_open(zathura, path, password, uri,
                           ZATHURA_PAGE_NUMBER_UNSPECIFIED);
  if (ret == false) {
    return false;
  }
  if (synctex == NULL) {
    return true;
  }

  int line = 0;
  int column = 0;
  char *input_file = NULL;
  if (synctex_parse_input(synctex, &input_file, &line, &column) == false) {
    return false;
  }

  ret = synctex_view(zathura, input_file, line, column);
  g_free(input_file);
  return ret;
}

<<<<<<< HEAD
void
document_open_idle(zathura_t* zathura, const char* path, const char* password,
                   int page_number, const char* mode, const char* synctex,
                   const char* bookmark_name, const char *search_string)
{
=======
void document_open_idle(zathura_t *zathura, const char *path,
                        const char *password, int page_number, const char *mode,
                        const char *synctex, const char *search_string) {
>>>>>>> 6d66bc88
  g_return_if_fail(zathura != NULL);
  g_return_if_fail(path != NULL);

  zathura_document_info_t *document_info =
      g_try_malloc0(sizeof(zathura_document_info_t));
  if (document_info == NULL) {
    return;
  }

  document_info->zathura = zathura;
  document_info->path = g_strdup(path);
  if (password != NULL) {
    document_info->password = g_strdup(password);
  }
  document_info->page_number = page_number;
  if (mode != NULL) {
    document_info->mode = g_strdup(mode);
  }
  if (synctex != NULL) {
    document_info->synctex = g_strdup(synctex);
  }
  if (bookmark_name != NULL) {
      document_info->bookmark_name = g_strdup(bookmark_name);
  }
  if (search_string != NULL) {
    document_info->search_string = g_strdup(search_string);
  }

  gdk_threads_add_idle(document_info_open, document_info);
}

bool document_save(zathura_t *zathura, const char *path, bool overwrite) {
  g_return_val_if_fail(zathura, false);
  g_return_val_if_fail(zathura->document, false);
  g_return_val_if_fail(path, false);

  gchar *file_path = girara_fix_path(path);
  /* use current basename if path points to a directory  */
  if (g_file_test(file_path, G_FILE_TEST_IS_DIR) == TRUE) {
    char *basename =
        g_path_get_basename(zathura_document_get_path(zathura->document));
    char *tmp = file_path;
    file_path = g_build_filename(file_path, basename, NULL);
    g_free(tmp);
    g_free(basename);
  }

  if ((overwrite == false) && g_file_test(file_path, G_FILE_TEST_EXISTS)) {
<<<<<<< HEAD
    girara_notify(zathura->ui.session, GIRARA_ERROR, _("File already exists: %s. Use :write! to overwrite it."), file_path);
=======
    girara_error("File already exists: %s. Use :write! to overwrite it.",
                 file_path);
>>>>>>> 6d66bc88
    g_free(file_path);
    return false;
  }

<<<<<<< HEAD
  const zathura_error_t error = zathura_document_save_as(zathura->document, file_path);
=======
  zathura_error_t error =
      zathura_document_save_as(zathura->document, file_path);
>>>>>>> 6d66bc88
  g_free(file_path);

  if (error != ZATHURA_ERROR_OK) {
    girara_notify(zathura->ui.session, GIRARA_ERROR, _("Failed to save document."));
    return false;
  }

  girara_notify(zathura->ui.session, GIRARA_INFO, _("Document saved."));
  return true;
}

static void remove_page_from_table(GtkWidget *page,
                                   gpointer UNUSED(permanent)) {
  gtk_container_remove(GTK_CONTAINER(gtk_widget_get_parent(page)), page);
}

static void save_fileinfo_to_db(zathura_t *zathura) {
  const char *path = zathura_document_get_path(zathura->document);
  const uint8_t *file_hash = zathura_document_get_hash(zathura->document);

  zathura_fileinfo_t file_info = {
      .current_page =
          zathura_document_get_current_page_number(zathura->document),
      .page_offset = zathura_document_get_page_offset(zathura->document),
      .zoom = zathura_document_get_zoom(zathura->document),
      .rotation = zathura_document_get_rotation(zathura->document),
      .pages_per_row = 1,
      .first_page_column_list = "1:2",
      .page_right_to_left = false,
      .position_x = zathura_document_get_position_x(zathura->document),
      .position_y = zathura_document_get_position_y(zathura->document)};

  girara_setting_get(zathura->ui.session, "pages-per-row",
                     &(file_info.pages_per_row));
  girara_setting_get(zathura->ui.session, "first-page-column",
                     &(file_info.first_page_column_list));
  girara_setting_get(zathura->ui.session, "page-right-to-left",
                     &(file_info.page_right_to_left));

  /* save file info */
  zathura_db_set_fileinfo(zathura->database, path, file_hash, &file_info);
  /* save jumplist */
  zathura_db_save_jumplist(zathura->database, path, zathura->jumplist.list);

  g_free(file_info.first_page_column_list);
}

bool document_close(zathura_t *zathura, bool keep_monitor) {
  if (zathura == NULL || zathura->document == NULL) {
    return false;
  }

  /* reset window icon */
  if (zathura->ui.session != NULL &&
      zathura->window_icon_render_request != NULL) {
    char *window_icon = NULL;
    girara_setting_get(zathura->ui.session, "window-icon", &window_icon);
    girara_setting_set(zathura->ui.session, "window-icon", window_icon);
    g_free(window_icon);
  }

  /* stop rendering */
  zathura_renderer_stop(zathura->sync.render_thread);
  g_clear_object(&zathura->window_icon_render_request);

  /* remove monitor */
  if (keep_monitor == false) {
    g_clear_object(&zathura->file_monitor.monitor);

    if (zathura->file_monitor.password != NULL) {
      g_free(zathura->file_monitor.password);
      zathura->file_monitor.password = NULL;
    }
  }

  /* remove marks */
  if (zathura->global.marks != NULL) {
    girara_list_free(zathura->global.marks);
    zathura->global.marks = NULL;
  }

  /* store file information */
  if (zathura->database != NULL) {
    save_fileinfo_to_db(zathura);
  }

  /* remove jump list */
  girara_list_iterator_free(zathura->jumplist.cur);
  zathura->jumplist.cur = NULL;
  girara_list_free(zathura->jumplist.list);
  zathura->jumplist.list = NULL;
  zathura->jumplist.size = 0;

  /* release render thread */
  g_clear_object(&zathura->sync.render_thread);

  /* remove widgets */
  gtk_container_foreach(GTK_CONTAINER(zathura->ui.page_widget),
                        remove_page_from_table, NULL);
  for (unsigned int i = 0;
       i < zathura_document_get_number_of_pages(zathura->document); i++) {
    g_object_unref(zathura->pages[i]);
  }
  free(zathura->pages);
  zathura->pages = NULL;

  /* remove document */
  zathura_document_free(zathura->document);
  zathura->document = NULL;

  /* remove index */
  if (zathura->ui.index != NULL) {
    g_object_ref_sink(zathura->ui.index);
    zathura->ui.index = NULL;
  }

  gtk_widget_hide(zathura->ui.page_widget);

  statusbar_page_number_update(zathura);

  if (zathura->ui.session != NULL && zathura->ui.statusbar.file != NULL) {
    girara_statusbar_item_set_text(zathura->ui.session,
                                   zathura->ui.statusbar.file, _("[No name]"));
  }

  /* update title */
  girara_set_window_title(zathura->ui.session, "zathura");

  return true;
}

bool page_set(zathura_t *zathura, unsigned int page_id) {
  if (zathura == NULL || zathura->document == NULL) {
    goto error_out;
  }

  zathura_page_t *page = zathura_document_get_page(zathura->document, page_id);
  if (page == NULL) {
    goto error_out;
  }

  zathura_document_set_current_page_number(zathura->document, page_id);

  bool continuous_hist_save = false;
  girara_setting_get(zathura->ui.session, "continuous-hist-save",
                     &continuous_hist_save);
  if (continuous_hist_save) {
    save_fileinfo_to_db(zathura);
  }

  /* negative position means auto */
  return position_set(zathura, -1, -1);

error_out:
  return false;
}

void statusbar_page_number_update(zathura_t *zathura) {
  if (zathura == NULL || zathura->ui.statusbar.page_number == NULL) {
    return;
  }

  unsigned int number_of_pages =
      zathura_document_get_number_of_pages(zathura->document);
  unsigned int current_page_number =
      zathura_document_get_current_page_number(zathura->document);

  if (zathura->document != NULL) {
    zathura_page_t *page =
        zathura_document_get_page(zathura->document, current_page_number);
    char *page_label = zathura_page_get_label(page, NULL);

    char *page_number_text = NULL;
    if (page_label != NULL) {
      page_number_text = g_strdup_printf(
          "[%s (%d/%d)]", page_label, current_page_number + 1, number_of_pages);
      g_free(page_label);
    } else {
      page_number_text =
          g_strdup_printf("[%d/%d]", current_page_number + 1, number_of_pages);
    }
    girara_statusbar_item_set_text(zathura->ui.session,
                                   zathura->ui.statusbar.page_number,
                                   page_number_text);

    bool page_number_in_window_title = false;
    girara_setting_get(zathura->ui.session, "window-title-page",
                       &page_number_in_window_title);

    if (page_number_in_window_title == true) {
      char *filename = get_formatted_filename(zathura, false);
      char *title = g_strdup_printf("%s %s", filename, page_number_text);
      girara_set_window_title(zathura->ui.session, title);
      g_free(title);
      g_free(filename);
    }

    g_free(page_number_text);
  } else {
    girara_statusbar_item_set_text(zathura->ui.session,
                                   zathura->ui.statusbar.page_number, "");
  }
}

void page_widget_set_mode(zathura_t *zathura, unsigned int page_padding,
                          unsigned int pages_per_row,
                          unsigned int first_page_column,
                          bool page_right_to_left) {
  /* show at least one page */
  if (pages_per_row == 0) {
    pages_per_row = 1;
  }

  /* ensure: 0 < first_page_column <= pages_per_row */
  if (first_page_column < 1) {
    first_page_column = 1;
  }
  if (first_page_column > pages_per_row) {
    first_page_column = ((first_page_column - 1) % pages_per_row) + 1;
  }

  if (zathura->document == NULL) {
    return;
  }

  gtk_container_foreach(GTK_CONTAINER(zathura->ui.page_widget),
                        remove_page_from_table, NULL);

  unsigned int number_of_pages =
      zathura_document_get_number_of_pages(zathura->document);

  gtk_grid_set_row_spacing(GTK_GRID(zathura->ui.page_widget), page_padding);
  gtk_grid_set_column_spacing(GTK_GRID(zathura->ui.page_widget), page_padding);

  for (unsigned int i = 0; i < number_of_pages; i++) {
    int x = (i + first_page_column - 1) % pages_per_row;
    int y = (i + first_page_column - 1) / pages_per_row;

    GtkWidget *page_widget = zathura->pages[i];
    if (page_right_to_left) {
      x = pages_per_row - 1 - x;
    }

    gtk_grid_attach(GTK_GRID(zathura->ui.page_widget), page_widget, x, y, 1, 1);
  }

  gtk_widget_show_all(zathura->ui.page_widget);
}

bool position_set(zathura_t *zathura, double position_x, double position_y) {
  if (zathura == NULL || zathura->document == NULL) {
    return false;
  }

  double comppos_x, comppos_y;
  const unsigned int page_id =
      zathura_document_get_current_page_number(zathura->document);

  bool vertical_center = false;
  girara_setting_get(zathura->ui.session, "vertical-center", &vertical_center);

  /* xalign = 0.5: center horizontally (with the page, not the document) */
  if (vertical_center == true) {
    /* yalign = 0.5: center vertically */
    page_number_to_position(zathura->document, page_id, 0.5, 0.5, &comppos_x,
                            &comppos_y);
  } else {
    /* yalign = 0.0: align page an viewport edges at the top               */
    page_number_to_position(zathura->document, page_id, 0.5, 0.0, &comppos_x,
                            &comppos_y);
  }

  /* automatic horizontal adjustment */
  zathura_adjust_mode_t adjust_mode =
      zathura_document_get_adjust_mode(zathura->document);

  /* negative position_x mean: use the computed value */
  if (position_x < 0) {
    position_x = comppos_x;
    bool zoom_center = false;
    girara_setting_get(zathura->ui.session, "zoom-center", &zoom_center);

    /* center horizontally */
    if (adjust_mode == ZATHURA_ADJUST_BESTFIT ||
        adjust_mode == ZATHURA_ADJUST_WIDTH || zoom_center == true) {
      position_x = 0.5;
    }
  }

  if (position_y < 0) {
    position_y = comppos_y;
  }

  /* set the position */
  zathura_document_set_position_x(zathura->document, position_x);
  zathura_document_set_position_y(zathura->document, position_y);

  /* trigger a 'change' event for both adjustments */
  refresh_view(zathura);

  return true;
}

void refresh_view(zathura_t *zathura) {
  g_return_if_fail(zathura != NULL);

  /* emit a custom refresh-view signal */
  g_signal_emit(zathura->ui.session->gtk.view, zathura->signals.refresh_view, 0,
                zathura);
}

bool adjust_view(zathura_t *zathura) {
  g_return_val_if_fail(zathura != NULL, false);

  if (zathura->ui.page_widget == NULL || zathura->document == NULL) {
    goto error_ret;
  }

  zathura_adjust_mode_t adjust_mode =
      zathura_document_get_adjust_mode(zathura->document);
  if (adjust_mode == ZATHURA_ADJUST_NONE) {
    /* there is nothing todo */
    goto error_ret;
  }

  unsigned int cell_height = 0, cell_width = 0;
  unsigned int document_height = 0, document_width = 0;
  unsigned int view_height = 0, view_width = 0;

  zathura_document_get_cell_size(zathura->document, &cell_height, &cell_width);
  zathura_document_get_document_size(zathura->document, &document_height,
                                     &document_width);
  zathura_document_get_viewport_size(zathura->document, &view_height,
                                     &view_width);

  if (view_height == 0 || view_width == 0 || cell_height == 0 ||
      cell_width == 0 || document_width == 0) {
    goto error_ret;
  }

  double page_ratio = (double)cell_height / (double)document_width;
  double view_ratio = (double)view_height / (double)view_width;
  double zoom = zathura_document_get_zoom(zathura->document);
  double newzoom = zoom;

    /* fprintf(stderr, "cell_height: %d \t cell_width: %d \t page_ratio: %f\n", cell_height, cell_width, page_ratio); */
    /* fprintf(stderr, "view_height: %d \t view_width: %d \t view_ratio: %f\n", view_height, view_width, view_ratio); */

  if (adjust_mode == ZATHURA_ADJUST_WIDTH ||
      (adjust_mode == ZATHURA_ADJUST_BESTFIT && page_ratio < view_ratio)) {
    newzoom *= (double)view_width / (double)document_width;
  } else if (adjust_mode == ZATHURA_ADJUST_BESTFIT) {
    newzoom *= (double)view_height / (double)cell_height;
  } else {
    goto error_ret;
  }

  /* save new zoom and recompute cell size */
  zathura_document_set_zoom(zathura->document, newzoom);
  unsigned int new_cell_height = 0, new_cell_width = 0;
  zathura_document_get_cell_size(zathura->document, &new_cell_height,
                                 &new_cell_width);

  /*
   * XXX requiring a larger difference apparently circumvents #94 for some
   * users; this is not a proper fix
   */
  static const int min_change = 2;
  /* if the change in zoom changes page cell dimensions, render */
  if (abs((int)new_cell_width - (int)cell_width) > min_change ||
      abs((int)new_cell_height - (int)cell_height) > min_change) {
    render_all(zathura);
    refresh_view(zathura);
  } else {
    /* otherwise set the old zoom and leave */
    zathura_document_set_zoom(zathura->document, zoom);
  }

error_ret:
  return false;
}

#ifdef G_OS_UNIX
static gboolean zathura_signal_sigterm(gpointer data) {
  if (data != NULL) {
    zathura_t *zathura = data;
    cb_destroy(NULL, zathura);
  }

  return TRUE;
}
#endif<|MERGE_RESOLUTION|>--- conflicted
+++ resolved
@@ -55,16 +55,9 @@
   char *path;
   char *password;
   int page_number;
-<<<<<<< HEAD
-  char* mode;
-  char* synctex;
-  char* bookmark_name;
-  char* search_string;
-=======
   char *mode;
   char *synctex;
   char *search_string;
->>>>>>> 6d66bc88
 } zathura_document_info_t;
 
 static gboolean document_info_open(gpointer data);
@@ -1360,17 +1353,9 @@
   return ret;
 }
 
-<<<<<<< HEAD
-void
-document_open_idle(zathura_t* zathura, const char* path, const char* password,
-                   int page_number, const char* mode, const char* synctex,
-                   const char* bookmark_name, const char *search_string)
-{
-=======
 void document_open_idle(zathura_t *zathura, const char *path,
                         const char *password, int page_number, const char *mode,
                         const char *synctex, const char *search_string) {
->>>>>>> 6d66bc88
   g_return_if_fail(zathura != NULL);
   g_return_if_fail(path != NULL);
 
@@ -1419,22 +1404,14 @@
   }
 
   if ((overwrite == false) && g_file_test(file_path, G_FILE_TEST_EXISTS)) {
-<<<<<<< HEAD
-    girara_notify(zathura->ui.session, GIRARA_ERROR, _("File already exists: %s. Use :write! to overwrite it."), file_path);
-=======
     girara_error("File already exists: %s. Use :write! to overwrite it.",
                  file_path);
->>>>>>> 6d66bc88
     g_free(file_path);
     return false;
   }
 
-<<<<<<< HEAD
-  const zathura_error_t error = zathura_document_save_as(zathura->document, file_path);
-=======
   zathura_error_t error =
       zathura_document_save_as(zathura->document, file_path);
->>>>>>> 6d66bc88
   g_free(file_path);
 
   if (error != ZATHURA_ERROR_OK) {
