--- conflicted
+++ resolved
@@ -4,11 +4,7 @@
 #include "commands.h"
 #include "completion.h"
 #include "shortcuts.h"
-<<<<<<< HEAD
 #include "zathura.h"
-#include "config.h"
-=======
->>>>>>> 5c5df5bf
 
 void
 config_load_default(zathura_t* zathura)
@@ -17,20 +13,13 @@
     return;
   }
 
-<<<<<<< HEAD
-  int int_value      = 0;
-  char* string_value = NULL;
-=======
-  int int_value = 0;
+  int int_value              = 0;
   girara_session_t* gsession = zathura->ui.session;
->>>>>>> 5c5df5bf
 
   /* general settings */
   girara_mode_set(gsession, NORMAL);
 
   /* zathura settings */
-  string_value = CONFIG_DIR;
-  girara_setting_add(Zathura.UI.session, "config-dir", string_value, STRING, true, "Configuration directory", NULL);
   int_value = 10;
   girara_setting_add(gsession, "zoom-step",     &int_value, INT, false, "Zoom step",              NULL);
   int_value = 1;
@@ -102,25 +91,6 @@
   girara_shortcut_add(gsession, 0,                0,              "z0", sc_zoom,              NORMAL | FULLSCREEN, ZOOM_ORIGINAL,   NULL);
 
   /* define default inputbar commands */
-<<<<<<< HEAD
-  girara_inputbar_command_add(Zathura.UI.session, "bmark",   NULL, cmd_bookmark_create, NULL,     "Add a bookmark");
-  girara_inputbar_command_add(Zathura.UI.session, "bdelete", NULL, cmd_bookmark_delete, NULL,     "Delete a bookmark");
-  girara_inputbar_command_add(Zathura.UI.session, "blist",   NULL, cmd_bookmark_open,   NULL,     "List all bookmarks");
-  girara_inputbar_command_add(Zathura.UI.session, "close",   NULL, cmd_close,           NULL,     "Close current file");
-  girara_inputbar_command_add(Zathura.UI.session, "info",    NULL, cmd_info,            NULL,     "Show file information");
-  girara_inputbar_command_add(Zathura.UI.session, "print",   NULL, cmd_print,           cc_print, "Print document");
-  girara_inputbar_command_add(Zathura.UI.session, "save",    NULL, cmd_save,            NULL,     "Save document");
-}
-
-void
-config_load_file(char* path)
-{
-  if (Zathura.UI.session == NULL) {
-    return;
-  }
-
-  girara_config_parse(Zathura.UI.session, path);
-=======
   girara_inputbar_command_add(gsession, "bmark",   NULL, cmd_bookmark_create, NULL,     "Add a bookmark");
   girara_inputbar_command_add(gsession, "bdelete", NULL, cmd_bookmark_delete, NULL,     "Delete a bookmark");
   girara_inputbar_command_add(gsession, "blist",   NULL, cmd_bookmark_open,   NULL,     "List all bookmarks");
@@ -128,5 +98,14 @@
   girara_inputbar_command_add(gsession, "info",    NULL, cmd_info,            NULL,     "Show file information");
   girara_inputbar_command_add(gsession, "print",   NULL, cmd_print,           cc_print, "Print document");
   girara_inputbar_command_add(gsession, "save",    NULL, cmd_save,            NULL,     "Save document");
->>>>>>> 5c5df5bf
+}
+
+void
+config_load_file(zathura_t* zathura, char* path)
+{
+  if (zathura == NULL) {
+    return;
+  }
+
+  girara_config_parse(zathura->ui.session, path);
 }