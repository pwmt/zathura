--- conflicted
+++ resolved
@@ -52,8 +52,6 @@
 	@rm -f ${DESTDIR}${PREFIX}/lib/zathura/${PLUGIN}.so
 	@rm -rf ${DESTDIR}${PREFIX}/lib/zathura
 
-<<<<<<< HEAD
-.PHONY: all options clean debug install uninstall
-=======
 -include $(wildcard .depend/*.dep)
->>>>>>> 5c5df5bf
+
+.PHONY: all options clean debug install uninstall