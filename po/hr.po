--- conflicted
+++ resolved
@@ -6,11 +6,7 @@
 msgstr ""
 "Project-Id-Version: zathura\n"
 "Report-Msgid-Bugs-To: \n"
-<<<<<<< HEAD
-"POT-Creation-Date: 2021-07-14 17:36+0200\n"
-=======
 "POT-Creation-Date: 2022-01-06 15:07+0100\n"
->>>>>>> 660b2a24
 "PO-Revision-Date: 2020-07-27 08:12+0000\n"
 "Last-Translator: Sebastian Ramacher <sebastian+dev@ramacher.at>\n"
 "Language-Team: Croatian (http://www.transifex.com/pwmt/zathura/language/"
@@ -87,17 +83,6 @@
 msgid "Copied selected image to selection %s"
 msgstr ""
 
-<<<<<<< HEAD
-#: zathura/commands.c:36 zathura/commands.c:76 zathura/commands.c:103
-#: zathura/commands.c:165 zathura/commands.c:281 zathura/commands.c:311
-#: zathura/commands.c:333 zathura/commands.c:429 zathura/commands.c:561
-#: zathura/shortcuts.c:438 zathura/shortcuts.c:1257 zathura/shortcuts.c:1292
-#: zathura/shortcuts.c:1319
-msgid "No document opened."
-msgstr ""
-
-#: zathura/commands.c:42 zathura/commands.c:82 zathura/commands.c:434
-=======
 #: zathura/commands.c:37 zathura/commands.c:77 zathura/commands.c:104
 #: zathura/commands.c:166 zathura/commands.c:282 zathura/commands.c:312
 #: zathura/commands.c:334 zathura/commands.c:430 zathura/commands.c:566
@@ -107,7 +92,6 @@
 msgstr ""
 
 #: zathura/commands.c:43 zathura/commands.c:83 zathura/commands.c:435
->>>>>>> 660b2a24
 msgid "Invalid number of arguments given."
 msgstr ""
 
@@ -206,81 +190,45 @@
 msgid "Printing is not permitted in strict sandbox mode"
 msgstr ""
 
-<<<<<<< HEAD
-#: zathura/commands.c:318 zathura/commands.c:340
-msgid "Invalid number of arguments."
-msgstr ""
-
-#: zathura/commands.c:453
-=======
 #: zathura/commands.c:319 zathura/commands.c:341
 msgid "Invalid number of arguments."
 msgstr ""
 
 #: zathura/commands.c:454
->>>>>>> 660b2a24
 #, c-format
 msgid "Couldn't write attachment '%s' to '%s'."
 msgstr ""
 
-<<<<<<< HEAD
-#: zathura/commands.c:455
-=======
 #: zathura/commands.c:456
->>>>>>> 660b2a24
 #, c-format
 msgid "Wrote attachment '%s' to '%s'."
 msgstr ""
 
-<<<<<<< HEAD
-#: zathura/commands.c:499
-=======
 #: zathura/commands.c:500
->>>>>>> 660b2a24
 #, c-format
 msgid "Wrote image '%s' to '%s'."
 msgstr ""
 
-<<<<<<< HEAD
-#: zathura/commands.c:501
-=======
 #: zathura/commands.c:502
->>>>>>> 660b2a24
 #, c-format
 msgid "Couldn't write image '%s' to '%s'."
 msgstr ""
 
-<<<<<<< HEAD
-#: zathura/commands.c:508
-=======
 #: zathura/commands.c:509
->>>>>>> 660b2a24
 #, c-format
 msgid "Unknown image '%s'."
 msgstr ""
 
-<<<<<<< HEAD
-#: zathura/commands.c:512
-=======
 #: zathura/commands.c:513
->>>>>>> 660b2a24
 #, c-format
 msgid "Unknown attachment or image '%s'."
 msgstr ""
 
-<<<<<<< HEAD
-#: zathura/commands.c:530
-msgid "Exec is not permitted in strict sandbox mode"
-msgstr ""
-
-#: zathura/commands.c:574
-=======
 #: zathura/commands.c:532
 msgid "Exec is not permitted in strict sandbox mode"
 msgstr ""
 
 #: zathura/commands.c:579
->>>>>>> 660b2a24
 msgid "Argument must be a number."
 msgstr ""
 
@@ -544,29 +492,6 @@
 msgstr ""
 
 #. define default inputbar commands
-<<<<<<< HEAD
-#: zathura/config.c:491
-msgid "Add a bookmark"
-msgstr ""
-
-#: zathura/config.c:492
-msgid "Delete a bookmark"
-msgstr ""
-
-#: zathura/config.c:493
-msgid "List all bookmarks"
-msgstr ""
-
-#: zathura/config.c:494
-msgid "Close current file"
-msgstr ""
-
-#: zathura/config.c:495
-msgid "Show file information"
-msgstr ""
-
-#: zathura/config.c:496 zathura/config.c:497
-=======
 #: zathura/config.c:492
 msgid "Add a bookmark"
 msgstr ""
@@ -588,62 +513,10 @@
 msgstr ""
 
 #: zathura/config.c:497 zathura/config.c:498
->>>>>>> 660b2a24
 msgid "Execute a command"
 msgstr ""
 
 #. like vim
-<<<<<<< HEAD
-#: zathura/config.c:498
-msgid "Show help"
-msgstr ""
-
-#: zathura/config.c:499
-msgid "Open document"
-msgstr ""
-
-#: zathura/config.c:500
-msgid "Close zathura"
-msgstr ""
-
-#: zathura/config.c:501
-msgid "Print document"
-msgstr ""
-
-#: zathura/config.c:502 zathura/config.c:504
-msgid "Save document"
-msgstr ""
-
-#: zathura/config.c:503 zathura/config.c:505
-msgid "Save document (and force overwriting)"
-msgstr ""
-
-#: zathura/config.c:506
-msgid "Save attachments"
-msgstr ""
-
-#: zathura/config.c:507
-msgid "Set page offset"
-msgstr ""
-
-#: zathura/config.c:508
-msgid "Mark current location within the document"
-msgstr ""
-
-#: zathura/config.c:509
-msgid "Delete the specified marks"
-msgstr ""
-
-#: zathura/config.c:510
-msgid "Don't highlight current search results"
-msgstr ""
-
-#: zathura/config.c:511
-msgid "Highlight current search results"
-msgstr ""
-
-#: zathura/config.c:512
-=======
 #: zathura/config.c:499
 msgid "Show help"
 msgstr ""
@@ -693,7 +566,6 @@
 msgstr ""
 
 #: zathura/config.c:513
->>>>>>> 660b2a24
 msgid "Show version information"
 msgstr ""
 
@@ -825,20 +697,12 @@
 msgid "Invalid adjust mode: %d"
 msgstr ""
 
-<<<<<<< HEAD
-#: zathura/shortcuts.c:999
-=======
 #: zathura/shortcuts.c:1025
->>>>>>> 660b2a24
 #, c-format
 msgid "Pattern not found: %s"
 msgstr ""
 
-<<<<<<< HEAD
-#: zathura/shortcuts.c:1159
-=======
 #: zathura/shortcuts.c:1185
->>>>>>> 660b2a24
 msgid "This document does not contain any index"
 msgstr ""
 
