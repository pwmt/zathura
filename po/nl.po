--- conflicted
+++ resolved
@@ -7,11 +7,7 @@
 msgstr ""
 "Project-Id-Version: zathura\n"
 "Report-Msgid-Bugs-To: \n"
-<<<<<<< HEAD
-"POT-Creation-Date: 2021-07-14 17:36+0200\n"
-=======
 "POT-Creation-Date: 2022-01-06 15:07+0100\n"
->>>>>>> 660b2a24
 "PO-Revision-Date: 2020-07-27 15:17+0000\n"
 "Last-Translator: Heimen Stoffels <vistausss@fastmail.com>\n"
 "Language-Team: Dutch (http://www.transifex.com/pwmt/zathura/language/nl/)\n"
@@ -92,17 +88,6 @@
 msgid "Copied selected image to selection %s"
 msgstr "De afbeelding is gekopieerd naar de selectie %s"
 
-<<<<<<< HEAD
-#: zathura/commands.c:36 zathura/commands.c:76 zathura/commands.c:103
-#: zathura/commands.c:165 zathura/commands.c:281 zathura/commands.c:311
-#: zathura/commands.c:333 zathura/commands.c:429 zathura/commands.c:561
-#: zathura/shortcuts.c:438 zathura/shortcuts.c:1257 zathura/shortcuts.c:1292
-#: zathura/shortcuts.c:1319
-msgid "No document opened."
-msgstr "Geen document geopend."
-
-#: zathura/commands.c:42 zathura/commands.c:82 zathura/commands.c:434
-=======
 #: zathura/commands.c:37 zathura/commands.c:77 zathura/commands.c:104
 #: zathura/commands.c:166 zathura/commands.c:282 zathura/commands.c:312
 #: zathura/commands.c:334 zathura/commands.c:430 zathura/commands.c:566
@@ -112,7 +97,6 @@
 msgstr "Geen document geopend."
 
 #: zathura/commands.c:43 zathura/commands.c:83 zathura/commands.c:435
->>>>>>> 660b2a24
 msgid "Invalid number of arguments given."
 msgstr "Ongeldig aantal argumenten opgegeven."
 
@@ -211,81 +195,45 @@
 msgid "Printing is not permitted in strict sandbox mode"
 msgstr "Afdrukken is niet toegestaan in de strenge sandboxmodus"
 
-<<<<<<< HEAD
-#: zathura/commands.c:318 zathura/commands.c:340
-msgid "Invalid number of arguments."
-msgstr "Ongeldig aantal argumenten."
-
-#: zathura/commands.c:453
-=======
 #: zathura/commands.c:319 zathura/commands.c:341
 msgid "Invalid number of arguments."
 msgstr "Ongeldig aantal argumenten."
 
 #: zathura/commands.c:454
->>>>>>> 660b2a24
 #, c-format
 msgid "Couldn't write attachment '%s' to '%s'."
 msgstr "De bijlage '%s' kan niet worden weggeschreven naar '%s'."
 
-<<<<<<< HEAD
-#: zathura/commands.c:455
-=======
 #: zathura/commands.c:456
->>>>>>> 660b2a24
 #, c-format
 msgid "Wrote attachment '%s' to '%s'."
 msgstr "De bijlage '%s' is weggeschreven naar '%s'."
 
-<<<<<<< HEAD
-#: zathura/commands.c:499
-=======
 #: zathura/commands.c:500
->>>>>>> 660b2a24
 #, c-format
 msgid "Wrote image '%s' to '%s'."
 msgstr "De afbeelding '%s' is weggeschreven naar '%s'."
 
-<<<<<<< HEAD
-#: zathura/commands.c:501
-=======
 #: zathura/commands.c:502
->>>>>>> 660b2a24
 #, c-format
 msgid "Couldn't write image '%s' to '%s'."
 msgstr "De afbeelding '%s' kan niet worden weggeschreven naar '%s'."
 
-<<<<<<< HEAD
-#: zathura/commands.c:508
-=======
 #: zathura/commands.c:509
->>>>>>> 660b2a24
 #, c-format
 msgid "Unknown image '%s'."
 msgstr "Onbekende afbeelding: '%s'."
 
-<<<<<<< HEAD
-#: zathura/commands.c:512
-=======
 #: zathura/commands.c:513
->>>>>>> 660b2a24
 #, c-format
 msgid "Unknown attachment or image '%s'."
 msgstr "Onbekende bijlage of afbeelding: '%s'."
 
-<<<<<<< HEAD
-#: zathura/commands.c:530
-msgid "Exec is not permitted in strict sandbox mode"
-msgstr "Uitvoeren is niet toegestaan in de strenge sandboxmodus"
-
-#: zathura/commands.c:574
-=======
 #: zathura/commands.c:532
 msgid "Exec is not permitted in strict sandbox mode"
 msgstr "Uitvoeren is niet toegestaan in de strenge sandboxmodus"
 
 #: zathura/commands.c:579
->>>>>>> 660b2a24
 msgid "Argument must be a number."
 msgstr "Het argument moet een getal zijn."
 
@@ -554,29 +502,6 @@
 msgstr "Sandboxniveau"
 
 #. define default inputbar commands
-<<<<<<< HEAD
-#: zathura/config.c:491
-msgid "Add a bookmark"
-msgstr "Bladwijzer toevoegen"
-
-#: zathura/config.c:492
-msgid "Delete a bookmark"
-msgstr "Bladwijzer verwijderen"
-
-#: zathura/config.c:493
-msgid "List all bookmarks"
-msgstr "Alle bladwijzers tonen"
-
-#: zathura/config.c:494
-msgid "Close current file"
-msgstr "Huidig bestand sluiten"
-
-#: zathura/config.c:495
-msgid "Show file information"
-msgstr "Bestandsinformatie tonen"
-
-#: zathura/config.c:496 zathura/config.c:497
-=======
 #: zathura/config.c:492
 msgid "Add a bookmark"
 msgstr "Bladwijzer toevoegen"
@@ -598,62 +523,10 @@
 msgstr "Bestandsinformatie tonen"
 
 #: zathura/config.c:497 zathura/config.c:498
->>>>>>> 660b2a24
 msgid "Execute a command"
 msgstr "Opdracht uitvoeren"
 
 #. like vim
-<<<<<<< HEAD
-#: zathura/config.c:498
-msgid "Show help"
-msgstr "Hulp tonen"
-
-#: zathura/config.c:499
-msgid "Open document"
-msgstr "Document openen"
-
-#: zathura/config.c:500
-msgid "Close zathura"
-msgstr "Zathura sluiten"
-
-#: zathura/config.c:501
-msgid "Print document"
-msgstr "Document afdrukken"
-
-#: zathura/config.c:502 zathura/config.c:504
-msgid "Save document"
-msgstr "Document opslaan"
-
-#: zathura/config.c:503 zathura/config.c:505
-msgid "Save document (and force overwriting)"
-msgstr "Document opslaan (en overschrijven afdwingen)"
-
-#: zathura/config.c:506
-msgid "Save attachments"
-msgstr "Bijlagen opslaan"
-
-#: zathura/config.c:507
-msgid "Set page offset"
-msgstr "Pagina-afwijking instellen"
-
-#: zathura/config.c:508
-msgid "Mark current location within the document"
-msgstr "Huidige locatie in document markeren"
-
-#: zathura/config.c:509
-msgid "Delete the specified marks"
-msgstr "Opgegeven markeringen verwijderen"
-
-#: zathura/config.c:510
-msgid "Don't highlight current search results"
-msgstr "Huidige zoekresultaten niet markeren"
-
-#: zathura/config.c:511
-msgid "Highlight current search results"
-msgstr "Huidige zoekresultaten markeren"
-
-#: zathura/config.c:512
-=======
 #: zathura/config.c:499
 msgid "Show help"
 msgstr "Hulp tonen"
@@ -703,7 +576,6 @@
 msgstr "Huidige zoekresultaten markeren"
 
 #: zathura/config.c:513
->>>>>>> 660b2a24
 msgid "Show version information"
 msgstr "Versie-informatie tonen"
 
@@ -837,20 +709,12 @@
 msgid "Invalid adjust mode: %d"
 msgstr "Ongeldige aanpassingsmodus: %d"
 
-<<<<<<< HEAD
-#: zathura/shortcuts.c:999
-=======
 #: zathura/shortcuts.c:1025
->>>>>>> 660b2a24
 #, c-format
 msgid "Pattern not found: %s"
 msgstr "Het patroon is niet gevonden: %s"
 
-<<<<<<< HEAD
-#: zathura/shortcuts.c:1159
-=======
 #: zathura/shortcuts.c:1185
->>>>>>> 660b2a24
 msgid "This document does not contain any index"
 msgstr "Dit document bevat geen index"
 
