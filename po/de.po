--- conflicted
+++ resolved
@@ -8,13 +8,8 @@
 msgstr ""
 "Project-Id-Version: zathura\n"
 "Report-Msgid-Bugs-To: \n"
-<<<<<<< HEAD
-"POT-Creation-Date: 2021-07-14 17:36+0200\n"
-"PO-Revision-Date: 2021-07-14 17:35+0200\n"
-=======
 "POT-Creation-Date: 2022-01-06 15:07+0100\n"
 "PO-Revision-Date: 2022-01-06 15:12+0100\n"
->>>>>>> 660b2a24
 "Last-Translator: Sebastian Ramacher <sebastian+dev@ramacher.at>\n"
 "Language-Team: German (http://www.transifex.com/pwmt/zathura/language/de/)\n"
 "Language: de\n"
@@ -94,17 +89,6 @@
 msgid "Copied selected image to selection %s"
 msgstr "Das gewählte Bild wurde in die Zwischenablage %s kopiert"
 
-<<<<<<< HEAD
-#: zathura/commands.c:36 zathura/commands.c:76 zathura/commands.c:103
-#: zathura/commands.c:165 zathura/commands.c:281 zathura/commands.c:311
-#: zathura/commands.c:333 zathura/commands.c:429 zathura/commands.c:561
-#: zathura/shortcuts.c:438 zathura/shortcuts.c:1257 zathura/shortcuts.c:1292
-#: zathura/shortcuts.c:1319
-msgid "No document opened."
-msgstr "Kein Dokument geöffnet."
-
-#: zathura/commands.c:42 zathura/commands.c:82 zathura/commands.c:434
-=======
 #: zathura/commands.c:37 zathura/commands.c:77 zathura/commands.c:104
 #: zathura/commands.c:166 zathura/commands.c:282 zathura/commands.c:312
 #: zathura/commands.c:334 zathura/commands.c:430 zathura/commands.c:566
@@ -114,7 +98,6 @@
 msgstr "Kein Dokument geöffnet."
 
 #: zathura/commands.c:43 zathura/commands.c:83 zathura/commands.c:435
->>>>>>> 660b2a24
 msgid "Invalid number of arguments given."
 msgstr "Ungültige Anzahl an Argumenten angegeben."
 
@@ -213,81 +196,45 @@
 msgid "Printing is not permitted in strict sandbox mode"
 msgstr "Im strikten Sandkastenmodus ist Drucken nicht erlaubt"
 
-<<<<<<< HEAD
-#: zathura/commands.c:318 zathura/commands.c:340
-msgid "Invalid number of arguments."
-msgstr "Ungültige Anzahl an Argumenten."
-
-#: zathura/commands.c:453
-=======
 #: zathura/commands.c:319 zathura/commands.c:341
 msgid "Invalid number of arguments."
 msgstr "Ungültige Anzahl an Argumenten."
 
 #: zathura/commands.c:454
->>>>>>> 660b2a24
 #, c-format
 msgid "Couldn't write attachment '%s' to '%s'."
 msgstr "Konnte Anhang '%s' nicht nach '%s' schreiben."
 
-<<<<<<< HEAD
-#: zathura/commands.c:455
-=======
 #: zathura/commands.c:456
->>>>>>> 660b2a24
 #, c-format
 msgid "Wrote attachment '%s' to '%s'."
 msgstr "Anhang '%s' nach '%s' geschrieben."
 
-<<<<<<< HEAD
-#: zathura/commands.c:499
-=======
 #: zathura/commands.c:500
->>>>>>> 660b2a24
 #, c-format
 msgid "Wrote image '%s' to '%s'."
 msgstr "Anhang '%s' nach '%s' geschrieben."
 
-<<<<<<< HEAD
-#: zathura/commands.c:501
-=======
 #: zathura/commands.c:502
->>>>>>> 660b2a24
 #, c-format
 msgid "Couldn't write image '%s' to '%s'."
 msgstr "Konnte Anhang '%s' nicht nach '%s' schreiben."
 
-<<<<<<< HEAD
-#: zathura/commands.c:508
-=======
 #: zathura/commands.c:509
->>>>>>> 660b2a24
 #, c-format
 msgid "Unknown image '%s'."
 msgstr "Unbekanntes Bild '%s'."
 
-<<<<<<< HEAD
-#: zathura/commands.c:512
-=======
 #: zathura/commands.c:513
->>>>>>> 660b2a24
 #, c-format
 msgid "Unknown attachment or image '%s'."
 msgstr "Unbekannter Anhanng oder Bild '%s'."
 
-<<<<<<< HEAD
-#: zathura/commands.c:530
-msgid "Exec is not permitted in strict sandbox mode"
-msgstr "Im strikten Sandkastenmodus ist Anwendungen ausführen nicht erlaubt"
-
-#: zathura/commands.c:574
-=======
 #: zathura/commands.c:532
 msgid "Exec is not permitted in strict sandbox mode"
 msgstr "Im strikten Sandkastenmodus ist Anwendungen ausführen nicht erlaubt"
 
 #: zathura/commands.c:579
->>>>>>> 660b2a24
 msgid "Argument must be a number."
 msgstr "Das Argument ist keine Zahl."
 
@@ -554,29 +501,6 @@
 msgstr "Sandkasten-Niveau"
 
 #. define default inputbar commands
-<<<<<<< HEAD
-#: zathura/config.c:491
-msgid "Add a bookmark"
-msgstr "Füge Lesezeichen hinzu"
-
-#: zathura/config.c:492
-msgid "Delete a bookmark"
-msgstr "Lösche ein Lesezeichen"
-
-#: zathura/config.c:493
-msgid "List all bookmarks"
-msgstr "Liste all Lesezeichen auf"
-
-#: zathura/config.c:494
-msgid "Close current file"
-msgstr "Schließe das aktuelle Dokument"
-
-#: zathura/config.c:495
-msgid "Show file information"
-msgstr "Zeige Dokumentinformationen an"
-
-#: zathura/config.c:496 zathura/config.c:497
-=======
 #: zathura/config.c:492
 msgid "Add a bookmark"
 msgstr "Füge Lesezeichen hinzu"
@@ -598,62 +522,10 @@
 msgstr "Zeige Dokumentinformationen an"
 
 #: zathura/config.c:497 zathura/config.c:498
->>>>>>> 660b2a24
 msgid "Execute a command"
 msgstr "Führe einen Befehl aus"
 
 #. like vim
-<<<<<<< HEAD
-#: zathura/config.c:498
-msgid "Show help"
-msgstr "Zeige Hilfe an"
-
-#: zathura/config.c:499
-msgid "Open document"
-msgstr "Öffne Dokument"
-
-#: zathura/config.c:500
-msgid "Close zathura"
-msgstr "Beende zathura"
-
-#: zathura/config.c:501
-msgid "Print document"
-msgstr "Drucke Dokument"
-
-#: zathura/config.c:502 zathura/config.c:504
-msgid "Save document"
-msgstr "Speichere Dokument"
-
-#: zathura/config.c:503 zathura/config.c:505
-msgid "Save document (and force overwriting)"
-msgstr "Speichere Dokument (und überschreibe bestehende)"
-
-#: zathura/config.c:506
-msgid "Save attachments"
-msgstr "Speichere Anhänge"
-
-#: zathura/config.c:507
-msgid "Set page offset"
-msgstr "Setze den Seitenabstand"
-
-#: zathura/config.c:508
-msgid "Mark current location within the document"
-msgstr "Markiere aktuelle Position im Doukument"
-
-#: zathura/config.c:509
-msgid "Delete the specified marks"
-msgstr "Lösche angegebene Markierung"
-
-#: zathura/config.c:510
-msgid "Don't highlight current search results"
-msgstr "Hebe aktuelle Suchergebnisse nicht hervor"
-
-#: zathura/config.c:511
-msgid "Highlight current search results"
-msgstr "Hebe aktuelle Suchergebnisse hervor"
-
-#: zathura/config.c:512
-=======
 #: zathura/config.c:499
 msgid "Show help"
 msgstr "Zeige Hilfe an"
@@ -703,7 +575,6 @@
 msgstr "Hebe aktuelle Suchergebnisse hervor"
 
 #: zathura/config.c:513
->>>>>>> 660b2a24
 msgid "Show version information"
 msgstr "Zeige Versionsinformationen an"
 
@@ -742,11 +613,7 @@
 #: zathura/links.c:314
 #, c-format
 msgid "Copied link: %s"
-<<<<<<< HEAD
-msgstr "Link kopiert: %d"
-=======
 msgstr "Link kopiert: %s"
->>>>>>> 660b2a24
 
 #: zathura/main.c:151
 msgid "Reparents to window specified by xid (X11)"
@@ -840,20 +707,12 @@
 msgid "Invalid adjust mode: %d"
 msgstr "Ungültiger Anpassungsmodus: %d"
 
-<<<<<<< HEAD
-#: zathura/shortcuts.c:999
-=======
 #: zathura/shortcuts.c:1025
->>>>>>> 660b2a24
 #, c-format
 msgid "Pattern not found: %s"
 msgstr "Suchausdruck nicht gefunden: %s"
 
-<<<<<<< HEAD
-#: zathura/shortcuts.c:1159
-=======
 #: zathura/shortcuts.c:1185
->>>>>>> 660b2a24
 msgid "This document does not contain any index"
 msgstr "Dieses Dokument beinhaltet kein Inhaltsverzeichnis"
 
