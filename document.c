/* See LICENSE file for license and copyright information */

#define _BSD_SOURCE
#define _XOPEN_SOURCE 700
// TODO: Implement realpath

#include <stdlib.h>
#include <stdio.h>
#include <unistd.h>
#include <string.h>
#include <limits.h>
#include <sys/types.h>
#include <sys/stat.h>
#include <dirent.h>
#include <dlfcn.h>
#include <sys/stat.h>
#include <fcntl.h>
#include <errno.h>
#include <glib.h>

#include "document.h"
#include "utils.h"
#include "zathura.h"
#include "render.h"
#include "database.h"
#include "page_widget.h"

#include <girara/datastructures.h>
#include <girara/utils.h>
#include <girara/statusbar.h>
#include <girara/session.h>

/**
 * Register document plugin
 */
static bool zathura_document_plugin_register(zathura_t* zathura, zathura_document_plugin_t* new_plugin);

void
zathura_document_plugins_load(zathura_t* zathura)
{
  GIRARA_LIST_FOREACH(zathura->plugins.path, char*, iter, plugindir)
    /* TODO: rewrite with GDir */
    /* read all files in the plugin directory */
    DIR* dir = opendir(plugindir);
    if (dir == NULL) {
      girara_error("could not open plugin directory: %s", plugindir);
      girara_list_iterator_next(iter);
      continue;
    }

    int fddir = dirfd(dir);
    struct dirent* entry;
    while ((entry = readdir(dir)) != NULL) {
      if (strcmp(entry->d_name, ".") == 0 || strcmp(entry->d_name, "..") == 0) {
        continue;
      }

      struct stat statbuf;
      if (fstatat(fddir, entry->d_name, &statbuf, 0) != 0) {
        girara_error("failed to fstatat %s/%s; errno is %d.", plugindir, entry->d_name, errno);
        continue;
      }

      /* check if entry is a file */
      if (S_ISREG(statbuf.st_mode) == 0) {
        girara_info("%s/%s is not a regular file. Skipping.", plugindir, entry->d_name);
        continue;
      }

      void* handle                      = NULL;
      zathura_document_plugin_t* plugin = NULL;
      char* path                        = NULL;

      /* get full path */
      path = g_build_filename(plugindir, entry->d_name, NULL);
      if (path == NULL) {
        g_error("failed to allocate memory!");
        break;
      }

      /* load plugin */
      handle = dlopen(path, RTLD_NOW);
      if (handle == NULL) {
        girara_error("could not load plugin %s (%s)", path, dlerror());
        g_free(path);
        continue;
      }

      /* resolve symbol */
      zathura_plugin_register_service_t register_plugin;
      *(void**)(&register_plugin) = dlsym(handle, PLUGIN_REGISTER_FUNCTION);

      if (register_plugin == NULL) {
        girara_error("could not find '%s' function in plugin %s", PLUGIN_REGISTER_FUNCTION, path);
        g_free(path);
        dlclose(handle);
        continue;
      }

      plugin = g_malloc0(sizeof(zathura_document_plugin_t));
      plugin->content_types = girara_list_new2(g_free);
      plugin->handle = handle;

      register_plugin(plugin);

      bool r = zathura_document_plugin_register(zathura, plugin);

      if (r == false) {
        girara_error("could not register plugin %s", path);
        zathura_document_plugin_free(plugin);
      } else {
        girara_info("successfully loaded plugin %s", path);
      }

      g_free(path);
    }

    if (closedir(dir) == -1) {
      girara_error("could not close plugin directory %s", plugindir);
    }
  GIRARA_LIST_FOREACH_END(zathura->plugins.path, char*, iter, plugindir);
}

void
zathura_document_plugin_free(zathura_document_plugin_t* plugin)
{
  if (plugin == NULL) {
    return;
  }

  dlclose(plugin->handle);
  girara_list_free(plugin->content_types);
  g_free(plugin);
}

static bool
zathura_document_plugin_register(zathura_t* zathura, zathura_document_plugin_t* new_plugin)
{
  if (new_plugin == NULL || new_plugin->content_types == NULL || new_plugin->open_function == NULL) {
    girara_error("plugin: could not register\n");
    return false;
  }

  bool atleastone = false;
  GIRARA_LIST_FOREACH(new_plugin->content_types, gchar*, iter, type)
    if (!zathura_type_plugin_mapping_new(zathura, type, new_plugin)) {
      girara_error("plugin: already registered for filetype %s\n", type);
    } else {
      atleastone = true;
    }
  GIRARA_LIST_FOREACH_END(new_plugin->content_types, gchar*, iter, type);

  if (atleastone) {
    girara_list_append(zathura->plugins.plugins, new_plugin);
  }
  return atleastone;
}

static const gchar*
guess_type(const char* path)
{
  gboolean uncertain;
  const gchar* content_type = g_content_type_guess(path, NULL, 0, &uncertain);
  if (content_type == NULL) {
    return NULL;
  }

  FILE* f = fopen(path, "r");
  if (f == NULL) {
    return NULL;
  }

  const int fd = fileno(f);
  guchar* content = NULL;
  size_t length = 0u;
  while (uncertain == TRUE) {
    g_free((void*)content_type);
    content_type = NULL;

    content = g_realloc(content, length + BUFSIZ);
    const ssize_t r = read(fd, content + length, BUFSIZ);
    if (r == -1) {
      break;
    }

    length += r;
    content_type = g_content_type_guess(NULL, content, length, &uncertain);
  }

  fclose(f);
  if (uncertain == TRUE) {
    g_free((void*)content_type);
    content_type = NULL;
  }

  g_free(content);
  return content_type;
}

zathura_document_t*
zathura_document_open(zathura_t* zathura, const char* path, const char* password)
{
  if (path == NULL) {
    return NULL;
  }

  if (file_exists(path) == false) {
    girara_error("File '%s' does not exist", path);
    return NULL;
  }

  const gchar* content_type = guess_type(path);
  if (content_type == NULL) {
    girara_error("Could not determine file type.");
    return NULL;
  }

  char* file_uri = NULL;

  /* determine real path */
  long path_max;
#ifdef PATH_MAX
  path_max = PATH_MAX;
#else
  path_max = pathconf(path,_PC_PATH_MAX);
  if (path_max <= 0)
    path_max = 4096;
#endif

  char* real_path              = NULL;
  zathura_document_t* document = NULL;

  real_path = malloc(sizeof(char) * path_max);
  if (real_path == NULL) {
    g_free((void*)content_type);
    return NULL;
  }

  if (realpath(path, real_path) == NULL) {
    g_free((void*)content_type);
    free(real_path);
    return NULL;
  }

  zathura_document_plugin_t* plugin = NULL;
  GIRARA_LIST_FOREACH(zathura->plugins.type_plugin_mapping, zathura_type_plugin_mapping_t*, iter, mapping)
    if (g_content_type_equals(content_type, mapping->type)) {
      plugin = mapping->plugin;
      break;
    }
  GIRARA_LIST_FOREACH_END(zathura->plugins.type_plugin_mapping, zathura_type_plugin_mapping_t*, iter, mapping);
  g_free((void*)content_type);

  if (plugin == NULL) {
    girara_error("unknown file type\n");
    goto error_free;
  }

  document = g_malloc0(sizeof(zathura_document_t));

  document->file_path           = real_path;
  document->password            = password;
  document->scale               = 1.0;
  document->zathura             = zathura;

  /* open document */
  if (plugin->open_function == NULL) {
    girara_error("plugin has no open function\n");
    goto error_free;
  }

  zathura_plugin_error_t error = plugin->open_function(document);
  if (error != ZATHURA_PLUGIN_ERROR_OK) {
    while (error == ZATHURA_PLUGIN_ERROR_INVALID_PASSWORD) {
      zathura_password_dialog_info_t* password_dialog_info = malloc(sizeof(zathura_password_dialog_info_t));
      if (password_dialog_info != NULL) {
        password_dialog_info->path    = g_strdup(path);
        password_dialog_info->zathura = zathura;

        if (path != NULL) {
          girara_dialog(zathura->ui.session, "Enter password:", true, NULL,
              (girara_callback_inputbar_activate_t) cb_password_dialog, password_dialog_info);
          goto error_free;
        } else {
          free(password_dialog_info);
        }
      }
      goto error_free;
    }

    girara_error("could not open document\n");
    goto error_free;
  }

  /* read history file */
  int offset = 0;
  zathura_db_get_fileinfo(zathura->database, document->file_path,
      &document->current_page_number, &offset, &document->scale, &document->rotate);
  if (document->scale <= FLT_EPSILON) {
    girara_warning("document info: '%s' has non positive scale", document->file_path);
    document->scale = 1;
  }

<<<<<<< HEAD
  if (document->current_page_number == 0 || document->current_page_number > document->number_of_pages) {
=======
  if (plugin->open_function == NULL || plugin->open_function(document) != ZATHURA_PLUGIN_ERROR_OK) {
    girara_error("could not open file\n");
    goto error_free;
  }

  /* check current page number */
  if (document->current_page_number < 1 || document->current_page_number > document->number_of_pages) {
>>>>>>> 7003df76
    girara_warning("document info: '%s' has an invalid page number", document->file_path);
    document->current_page_number = 1;
  }

  /* update statusbar */
  girara_statusbar_item_set_text(zathura->ui.session, zathura->ui.statusbar.file, real_path);

  /* read all pages */
  document->pages = calloc(document->number_of_pages, sizeof(zathura_page_t*));
  if (document->pages == NULL) {
    goto error_free;
  }

  for (unsigned int page_id = 0; page_id < document->number_of_pages; page_id++) {
    zathura_page_t* page = zathura_page_get(document, page_id, NULL);
    if (page == NULL) {
      goto error_free;
    }

    document->pages[page_id] = page;
  }

  /* install file monitor */
  file_uri = g_filename_to_uri(real_path, NULL, NULL);
  if (file_uri == NULL) {
    goto error_free;
  }

  document->file_monitor.file = g_file_new_for_uri(file_uri);
  if (document->file_monitor.file == NULL) {
    goto error_free;
  }

  document->file_monitor.monitor = g_file_monitor_file(document->file_monitor.file, G_FILE_MONITOR_NONE, NULL, NULL);
  if (document->file_monitor.monitor == NULL) {
    goto error_free;
  }

  g_signal_connect(G_OBJECT(document->file_monitor.monitor), "changed", G_CALLBACK(cb_file_monitor), zathura->ui.session);

  g_free(file_uri);

  return document;

error_free:

  if (file_uri != NULL) {
    g_free(file_uri);
  }

  free(real_path);

  if (document != NULL && document->pages != NULL) {
    for (unsigned int page_id = 0; page_id < document->number_of_pages; page_id++) {
      zathura_page_free(document->pages[page_id]);
    }

    free(document->pages);
  }

  g_free(document);
  return NULL;
}

zathura_plugin_error_t
zathura_document_free(zathura_document_t* document)
{
  if (document == NULL) {
    return false;
  }

  /* free pages */
  for (unsigned int page_id = 0; page_id < document->number_of_pages; page_id++) {
    zathura_page_free(document->pages[page_id]);
    document->pages[page_id] = NULL;
  }

  free(document->pages);

  /* free document */
  bool r = true;
  if (document->functions.document_free == NULL) {
    girara_error("%s not implemented", __FUNCTION__);
  } else {
    r = document->functions.document_free(document);
  }

  if (document->file_path != NULL) {
    free(document->file_path);
  }

  g_free(document);

  return r;
}

zathura_plugin_error_t
zathura_document_save_as(zathura_document_t* document, const char* path)
{
  if (document == NULL || path == NULL) {
    return false;
  }

  if (document->functions.document_save_as == NULL) {
    girara_error("%s not implemented", __FUNCTION__);
    return false;
  }

  return document->functions.document_save_as(document, path);
}

girara_tree_node_t*
zathura_document_index_generate(zathura_document_t* document, zathura_plugin_error_t* error)
{
  if (document == NULL) {
    return NULL;
  }

  if (document->functions.document_index_generate == NULL) {
    girara_error("%s not implemented", __FUNCTION__);
    return NULL;
  }

  return document->functions.document_index_generate(document, error);
}

girara_list_t*
zathura_document_attachments_get(zathura_document_t* document, zathura_plugin_error_t* error)
{
  if (document == NULL) {
    return NULL;
  }

  if (document->functions.document_attachments_get == NULL) {
    girara_error("%s not implemented", __FUNCTION__);
    return NULL;
  }

  return document->functions.document_attachments_get(document, error);
}

zathura_plugin_error_t
zathura_document_attachment_save(zathura_document_t* document, const char* attachment, const char* file)
{
  if (document == NULL) {
    return ZATHURA_PLUGIN_ERROR_INVALID_ARGUMENTS;
  }

  if (document->functions.document_attachment_save == NULL) {
    return ZATHURA_PLUGIN_ERROR_NOT_IMPLEMENTED;
  }

  return document->functions.document_attachment_save(document, attachment, file);
}

char*
zathura_document_meta_get(zathura_document_t* document, zathura_document_meta_t meta, zathura_plugin_error_t* error)
{
  if (document == NULL) {
    if (error != NULL) {
      *error = ZATHURA_PLUGIN_ERROR_NOT_IMPLEMENTED;
    }
    return NULL;
  }

  if (document->functions.document_meta_get == NULL) {
    if (error != NULL) {
      *error = ZATHURA_PLUGIN_ERROR_NOT_IMPLEMENTED;
    }
    return NULL;
  }

  return document->functions.document_meta_get(document, meta, error);
}

zathura_page_t*
zathura_page_get(zathura_document_t* document, unsigned int page_id, zathura_plugin_error_t* error)
{
  if (document == NULL) {
    return NULL;
  }

  if (document->functions.page_get == NULL) {
    girara_error("%s not implemented", __FUNCTION__);
    return NULL;
  }

  zathura_page_t* page = document->functions.page_get(document, page_id, error);

  if (page != NULL) {
    page->number       = page_id;
    page->visible      = false;
    page->drawing_area = zathura_page_widget_new(page);
    page->document     = document;

    unsigned int page_height = 0;
    unsigned int page_width = 0;
    page_calc_height_width(page, &page_height, &page_width, true);

    gtk_widget_set_size_request(page->drawing_area, page_width, page_height);
  }

  return page;
}

zathura_plugin_error_t
zathura_page_free(zathura_page_t* page)
{
  if (page == NULL || page->document == NULL) {
    return false;
  }

  if (page->document->functions.page_free == NULL) {
    girara_error("%s not implemented", __FUNCTION__);
    return false;
  }

  return page->document->functions.page_free(page);
}

girara_list_t*
zathura_page_search_text(zathura_page_t* page, const char* text, zathura_plugin_error_t* error)
{
  if (page == NULL || page->document == NULL || text == NULL) {
    return NULL;
  }

  if (page->document->functions.page_search_text == NULL) {
    girara_error("%s not implemented", __FUNCTION__);
    return NULL;
  }

  return page->document->functions.page_search_text(page, text, error);
}

girara_list_t*
zathura_page_links_get(zathura_page_t* page, zathura_plugin_error_t* error)
{
  if (page == NULL || page->document == NULL) {
    return NULL;
  }

  if (page->document->functions.page_links_get == NULL) {
    girara_error("%s not implemented", __FUNCTION__);
    return NULL;
  }

  return page->document->functions.page_links_get(page, error);
}

zathura_plugin_error_t
zathura_page_links_free(girara_list_t* UNUSED(list))
{
  return false;
}

girara_list_t*
zathura_page_form_fields_get(zathura_page_t* page, zathura_plugin_error_t* error)
{
  if (page == NULL || page->document == NULL) {
    return NULL;
  }

  if (page->document->functions.page_form_fields_get == NULL) {
    girara_error("%s not implemented", __FUNCTION__);
    return NULL;
  }

  return page->document->functions.page_form_fields_get(page, error);
}

zathura_plugin_error_t
zathura_page_form_fields_free(girara_list_t* UNUSED(list))
{
  return false;
}

girara_list_t*
zathura_page_images_get(zathura_page_t* page, zathura_plugin_error_t* error)
{
  if (page == NULL || page->document == NULL) {
    return NULL;
  }

  if (page->document->functions.page_images_get == NULL) {
    girara_error("%s not implemented", __FUNCTION__);
    return false;
  }

  return page->document->functions.page_images_get(page, error);
}

zathura_plugin_error_t
zathura_page_image_save(zathura_page_t* page, zathura_image_t* image, const char* file)
{
  if (page == NULL || page->document == NULL || image == NULL || file == NULL) {
    return false;
  }

  if (page->document->functions.page_image_save == NULL) {
    girara_error("%s not implemented", __FUNCTION__);
    return false;
  }

  return page->document->functions.page_image_save(page, image, file);
}

char* zathura_page_get_text(zathura_page_t* page, zathura_rectangle_t rectangle, zathura_plugin_error_t* error)
{
  if (page == NULL || page->document == NULL) {
    if (error) {
      *error = ZATHURA_PLUGIN_ERROR_INVALID_ARGUMENTS;
    }
    return NULL;
  }

  if (page->document->functions.page_get_text == NULL) {
    girara_error("%s not implemented", __FUNCTION__);
    if (error) {
      *error = ZATHURA_PLUGIN_ERROR_NOT_IMPLEMENTED;
    }
    return NULL;
  }

  return page->document->functions.page_get_text(page, rectangle, error);
}

zathura_plugin_error_t
zathura_page_render(zathura_page_t* page, cairo_t* cairo, bool printing)
{
  if (page == NULL || page->document == NULL || cairo == NULL) {
    return ZATHURA_PLUGIN_ERROR_INVALID_ARGUMENTS;
  }

  if (page->document->functions.page_render_cairo == NULL) {
    girara_error("%s not implemented", __FUNCTION__);
    return ZATHURA_PLUGIN_ERROR_NOT_IMPLEMENTED;
  }

  return page->document->functions.page_render_cairo(page, cairo, printing);
}

zathura_index_element_t*
zathura_index_element_new(const char* title)
{
  if (title == NULL) {
    return NULL;
  }

  zathura_index_element_t* res = g_malloc0(sizeof(zathura_index_element_t));

  res->title = g_strdup(title);

  return res;
}

void
zathura_index_element_free(zathura_index_element_t* index)
{
  if (index == NULL) {
    return;
  }

  g_free(index->title);

  if (index->type == ZATHURA_LINK_EXTERNAL) {
    g_free(index->target.uri);
  }

  g_free(index);
}

zathura_image_buffer_t*
zathura_image_buffer_create(unsigned int width, unsigned int height)
{
  zathura_image_buffer_t* image_buffer = malloc(sizeof(zathura_image_buffer_t));

  if (image_buffer == NULL) {
    return NULL;
  }

  image_buffer->data = calloc(width * height * 3, sizeof(unsigned char));

  if (image_buffer->data == NULL) {
    free(image_buffer);
    return NULL;
  }

  image_buffer->width     = width;
  image_buffer->height    = height;
  image_buffer->rowstride = width * 3;

  return image_buffer;
}

void
zathura_image_buffer_free(zathura_image_buffer_t* image_buffer)
{
  if (image_buffer == NULL) {
    return;
  }

  free(image_buffer->data);
  free(image_buffer);
}

bool
zathura_type_plugin_mapping_new(zathura_t* zathura, const gchar* type, zathura_document_plugin_t* plugin)
{
  g_return_val_if_fail(zathura && type && plugin, false);

  GIRARA_LIST_FOREACH(zathura->plugins.type_plugin_mapping, zathura_type_plugin_mapping_t*, iter, mapping)
    if (g_content_type_equals(type, mapping->type)) {
      girara_list_iterator_free(iter);
      return false;
    }
  GIRARA_LIST_FOREACH_END(zathura->plugins.type_plugin_mapping, zathura_type_plugin_mapping_t*, iter, mapping);

  zathura_type_plugin_mapping_t* mapping = g_malloc(sizeof(zathura_type_plugin_mapping_t));
  mapping->type = g_strdup(type);
  mapping->plugin = plugin;
  girara_list_append(zathura->plugins.type_plugin_mapping, mapping);
  return true;
}

void
zathura_type_plugin_mapping_free(zathura_type_plugin_mapping_t* mapping)
{
  if (mapping == NULL) {
    return;
  }

  g_free((void*)mapping->type);
  g_free(mapping);
}

void
zathura_link_free(zathura_link_t* link)
{
  if (link == NULL) {
    return;
  }

  if (link->type == ZATHURA_LINK_EXTERNAL) {
    g_free(link->target.value);
  }
  g_free(link);
}<|MERGE_RESOLUTION|>--- conflicted
+++ resolved
@@ -296,22 +296,15 @@
   int offset = 0;
   zathura_db_get_fileinfo(zathura->database, document->file_path,
       &document->current_page_number, &offset, &document->scale, &document->rotate);
+
+  /* check for valid scale value */
   if (document->scale <= FLT_EPSILON) {
     girara_warning("document info: '%s' has non positive scale", document->file_path);
     document->scale = 1;
   }
 
-<<<<<<< HEAD
-  if (document->current_page_number == 0 || document->current_page_number > document->number_of_pages) {
-=======
-  if (plugin->open_function == NULL || plugin->open_function(document) != ZATHURA_PLUGIN_ERROR_OK) {
-    girara_error("could not open file\n");
-    goto error_free;
-  }
-
   /* check current page number */
   if (document->current_page_number < 1 || document->current_page_number > document->number_of_pages) {
->>>>>>> 7003df76
     girara_warning("document info: '%s' has an invalid page number", document->file_path);
     document->current_page_number = 1;
   }
