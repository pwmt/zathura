/* See LICENSE file for license and copyright information */

#define _BSD_SOURCE
#define _XOPEN_SOURCE 700
// TODO: Implement realpath

#include <stdlib.h>
#include <stdio.h>
#include <unistd.h>
#include <string.h>
#include <limits.h>
#include <sys/types.h>
#include <sys/stat.h>
#include <dirent.h>
#include <dlfcn.h>
#include <sys/stat.h>
#include <fcntl.h>
#include <errno.h>
#include <glib.h>

#include "document.h"
#include "utils.h"
#include "zathura.h"
#include "render.h"
#include "database.h"
#include "page_widget.h"

#include <girara/datastructures.h>
#include <girara/utils.h>
#include <girara/statusbar.h>

/**
 * Register document plugin
 */
static bool zathura_document_plugin_register(zathura_t* zathura, zathura_document_plugin_t* new_plugin);

void
zathura_document_plugins_load(zathura_t* zathura)
{
  GIRARA_LIST_FOREACH(zathura->plugins.path, char*, iter, plugindir)
    /* TODO: rewrite with GDir */
    /* read all files in the plugin directory */
    DIR* dir = opendir(plugindir);
    if (dir == NULL) {
      girara_error("could not open plugin directory: %s", plugindir);
      girara_list_iterator_next(iter);
      continue;
    }

    int fddir = dirfd(dir);
    struct dirent* entry;
    while ((entry = readdir(dir)) != NULL) {
      if (strcmp(entry->d_name, ".") == 0 || strcmp(entry->d_name, "..") == 0) {
        continue;
      }

      struct stat statbuf;
      if (fstatat(fddir, entry->d_name, &statbuf, 0) != 0) {
        girara_error("failed to fstatat %s/%s; errno is %d.", plugindir, entry->d_name, errno);
        continue;
      }

      /* check if entry is a file */
      if (S_ISREG(statbuf.st_mode) == 0) {
        girara_info("%s/%s is not a regular file. Skipping.", plugindir, entry->d_name);
        continue;
      }

      void* handle                      = NULL;
      zathura_document_plugin_t* plugin = NULL;
      char* path                        = NULL;

      /* get full path */
      path = g_build_filename(plugindir, entry->d_name, NULL);
      if (path == NULL) {
        g_error("failed to allocate memory!");
        break;
      }

      /* load plugin */
      handle = dlopen(path, RTLD_NOW);
      if (handle == NULL) {
        girara_error("could not load plugin %s (%s)", path, dlerror());
        g_free(path);
        continue;
      }

      /* resolve symbol */
      zathura_plugin_register_service_t register_plugin;
      *(void**)(&register_plugin) = dlsym(handle, PLUGIN_REGISTER_FUNCTION);

      if (register_plugin == NULL) {
        girara_error("could not find '%s' function in plugin %s", PLUGIN_REGISTER_FUNCTION, path);
        g_free(path);
        dlclose(handle);
        continue;
      }

      plugin = g_malloc0(sizeof(zathura_document_plugin_t));
      plugin->content_types = girara_list_new2(g_free);
      plugin->handle = handle;

      register_plugin(plugin);

      bool r = zathura_document_plugin_register(zathura, plugin);

      if (r == false) {
        girara_error("could not register plugin %s", path);
        zathura_document_plugin_free(plugin);
      } else {
        girara_info("successfully loaded plugin %s", path);
      }

      g_free(path);
    }

    if (closedir(dir) == -1) {
      girara_error("could not close plugin directory %s", plugindir);
    }
  GIRARA_LIST_FOREACH_END(zathura->plugins.path, char*, iter, plugindir);
}

void
zathura_document_plugin_free(zathura_document_plugin_t* plugin)
{
  if (plugin == NULL) {
    return;
  }

  dlclose(plugin->handle);
  girara_list_free(plugin->content_types);
  g_free(plugin);
}

static bool
zathura_document_plugin_register(zathura_t* zathura, zathura_document_plugin_t* new_plugin)
{
  if (new_plugin == NULL || new_plugin->content_types == NULL || new_plugin->open_function == NULL) {
    girara_error("plugin: could not register\n");
    return false;
  }

  bool atleastone = false;
  GIRARA_LIST_FOREACH(new_plugin->content_types, gchar*, iter, type)
    if (!zathura_type_plugin_mapping_new(zathura, type, new_plugin)) {
      girara_error("plugin: already registered for filetype %s\n", type);
    } else {
      atleastone = true;
    }
  GIRARA_LIST_FOREACH_END(new_plugin->content_types, gchar*, iter, type);

  if (atleastone) {
    girara_list_append(zathura->plugins.plugins, new_plugin);
  }
  return atleastone;
}

static const gchar*
guess_type(const char* path)
{
  gboolean uncertain;
  const gchar* content_type = g_content_type_guess(path, NULL, 0, &uncertain);
  if (content_type == NULL) {
    return NULL;
  }

  FILE* f = fopen(path, "r");
  if (f == NULL) {
    return NULL;
  }

  const int fd = fileno(f);
  guchar* content = NULL;
  size_t length = 0u;
  while (uncertain == TRUE) {
    g_free((void*)content_type);
    content_type = NULL;

    content = g_realloc(content, length + BUFSIZ);
    const ssize_t r = read(fd, content + length, BUFSIZ);
    if (r == -1) {
      break;
    }

    length += r;
    content_type = g_content_type_guess(NULL, content, length, &uncertain);
  }

  fclose(f);
  if (uncertain == TRUE) {
    g_free((void*)content_type);
    content_type = NULL;
  }

  g_free(content);
  return content_type;
}

zathura_document_t*
zathura_document_open(zathura_t* zathura, const char* path, const char* password)
{
  if (path == NULL) {
    return NULL;
  }

  if (file_exists(path) == false) {
    girara_error("File '%s' does not exist", path);
    return NULL;
  }

  const gchar* content_type = guess_type(path);
  if (content_type == NULL) {
    girara_error("Could not determine file type.");
    return NULL;
  }

  char* file_uri = NULL;

  /* determine real path */
  long path_max;
#ifdef PATH_MAX
  path_max = PATH_MAX;
#else
  path_max = pathconf(path,_PC_PATH_MAX);
  if (path_max <= 0)
    path_max = 4096;
#endif

  char* real_path              = NULL;
  zathura_document_t* document = NULL;

  real_path = malloc(sizeof(char) * path_max);
  if (real_path == NULL) {
    g_free((void*)content_type);
    return NULL;
  }

  if (realpath(path, real_path) == NULL) {
    g_free((void*)content_type);
    free(real_path);
    return NULL;
  }

  zathura_document_plugin_t* plugin = NULL;
  GIRARA_LIST_FOREACH(zathura->plugins.type_plugin_mapping, zathura_type_plugin_mapping_t*, iter, mapping)
    if (g_content_type_equals(content_type, mapping->type)) {
      plugin = mapping->plugin;
      break;
    }
  GIRARA_LIST_FOREACH_END(zathura->plugins.type_plugin_mapping, zathura_type_plugin_mapping_t*, iter, mapping);
  g_free((void*)content_type);

  if (plugin == NULL) {
    girara_error("unknown file type\n");
    goto error_free;
  }

  document = g_malloc0(sizeof(zathura_document_t));

  document->file_path           = real_path;
  document->password            = password;
  document->scale               = 1.0;
  document->zathura             = zathura;

  int offset = 0;
  zathura_db_get_fileinfo(zathura->database, document->file_path,
<<<<<<< HEAD
      &document->current_page_number, &offset, &document->scale, &document->rotate);
=======
      &document->current_page_number, &offset, &document->scale);

>>>>>>> 7ca0f3b2
  if (document->scale <= FLT_EPSILON) {
    girara_warning("document info: '%s' has non positive scale", document->file_path);
    document->scale = 1;
  }

  if (document->current_page_number == 0 || document->current_page_number > document->number_of_pages) {
    girara_warning("document info: '%s' has an invalid page number", document->file_path);
    document->current_page_number = 1;
  }

  if (plugin->open_function == NULL || plugin->open_function(document) != ZATHURA_PLUGIN_ERROR_OK) {
    girara_error("could not open file\n");
    goto error_free;
  }

  /* update statusbar */
  girara_statusbar_item_set_text(zathura->ui.session, zathura->ui.statusbar.file, real_path);

  /* read all pages */
  document->pages = calloc(document->number_of_pages, sizeof(zathura_page_t*));
  if (document->pages == NULL) {
    goto error_free;
  }

  for (unsigned int page_id = 0; page_id < document->number_of_pages; page_id++) {
    zathura_page_t* page = zathura_page_get(document, page_id, NULL);
    if (page == NULL) {
      goto error_free;
    }

    document->pages[page_id] = page;
  }

  /* install file monitor */
  file_uri = g_filename_to_uri(real_path, NULL, NULL);
  if (file_uri == NULL) {
    goto error_free;
  }

  document->file_monitor.file = g_file_new_for_uri(file_uri);
  if (document->file_monitor.file == NULL) {
    goto error_free;
  }

  document->file_monitor.monitor = g_file_monitor_file(document->file_monitor.file, G_FILE_MONITOR_NONE, NULL, NULL);
  if (document->file_monitor.monitor == NULL) {
    goto error_free;
  }

  g_signal_connect(G_OBJECT(document->file_monitor.monitor), "changed", G_CALLBACK(cb_file_monitor), zathura->ui.session);

  g_free(file_uri);

  return document;

error_free:

  if (file_uri != NULL) {
    g_free(file_uri);
  }

  free(real_path);

  if (document != NULL && document->pages != NULL) {
    for (unsigned int page_id = 0; page_id < document->number_of_pages; page_id++) {
      zathura_page_free(document->pages[page_id]);
    }

    free(document->pages);
  }

  g_free(document);
  return NULL;
}

zathura_plugin_error_t
zathura_document_free(zathura_document_t* document)
{
  if (document == NULL) {
    return false;
  }

  /* free pages */
  for (unsigned int page_id = 0; page_id < document->number_of_pages; page_id++) {
    zathura_page_free(document->pages[page_id]);
    document->pages[page_id] = NULL;
  }

  free(document->pages);

  /* free document */
  bool r = true;
  if (document->functions.document_free == NULL) {
    girara_error("%s not implemented", __FUNCTION__);
  } else {
    r = document->functions.document_free(document);
  }

  if (document->file_path != NULL) {
    free(document->file_path);
  }

  g_free(document);

  return r;
}

zathura_plugin_error_t
zathura_document_save_as(zathura_document_t* document, const char* path)
{
  if (document == NULL || path == NULL) {
    return false;
  }

  if (document->functions.document_save_as == NULL) {
    girara_error("%s not implemented", __FUNCTION__);
    return false;
  }

  return document->functions.document_save_as(document, path);
}

girara_tree_node_t*
zathura_document_index_generate(zathura_document_t* document, zathura_plugin_error_t* error)
{
  if (document == NULL) {
    return NULL;
  }

  if (document->functions.document_index_generate == NULL) {
    girara_error("%s not implemented", __FUNCTION__);
    return NULL;
  }

  return document->functions.document_index_generate(document, error);
}

girara_list_t*
zathura_document_attachments_get(zathura_document_t* document, zathura_plugin_error_t* error)
{
  if (document == NULL) {
    return NULL;
  }

  if (document->functions.document_attachments_get == NULL) {
    girara_error("%s not implemented", __FUNCTION__);
    return NULL;
  }

  return document->functions.document_attachments_get(document, error);
}

zathura_plugin_error_t
zathura_document_attachment_save(zathura_document_t* document, const char* attachment, const char* file)
{
  if (document == NULL) {
    return ZATHURA_PLUGIN_ERROR_INVALID_ARGUMENTS;
  }

  if (document->functions.document_attachment_save == NULL) {
    return ZATHURA_PLUGIN_ERROR_NOT_IMPLEMENTED;
  }

  return document->functions.document_attachment_save(document, attachment, file);
}

char*
zathura_document_meta_get(zathura_document_t* document, zathura_document_meta_t meta, zathura_plugin_error_t* error)
{
  if (document == NULL) {
    if (error != NULL) {
      *error = ZATHURA_PLUGIN_ERROR_NOT_IMPLEMENTED;
    }
    return NULL;
  }

  if (document->functions.document_meta_get == NULL) {
    if (error != NULL) {
      *error = ZATHURA_PLUGIN_ERROR_NOT_IMPLEMENTED;
    }
    return NULL;
  }

  return document->functions.document_meta_get(document, meta, error);
}

zathura_page_t*
zathura_page_get(zathura_document_t* document, unsigned int page_id, zathura_plugin_error_t* error)
{
  if (document == NULL) {
    return NULL;
  }

  if (document->functions.page_get == NULL) {
    girara_error("%s not implemented", __FUNCTION__);
    return NULL;
  }

  zathura_page_t* page = document->functions.page_get(document, page_id, error);

  if (page != NULL) {
    page->number       = page_id;
    page->visible      = false;
    page->drawing_area = zathura_page_widget_new(page);
    page->document     = document;

    unsigned int page_height = 0;
    unsigned int page_width = 0;
    page_calc_height_width(page, &page_height, &page_width, true);

    gtk_widget_set_size_request(page->drawing_area, page_width, page_height);
  }

  return page;
}

zathura_plugin_error_t
zathura_page_free(zathura_page_t* page)
{
  if (page == NULL || page->document == NULL) {
    return false;
  }

  if (page->document->functions.page_free == NULL) {
    girara_error("%s not implemented", __FUNCTION__);
    return false;
  }

  return page->document->functions.page_free(page);
}

girara_list_t*
zathura_page_search_text(zathura_page_t* page, const char* text, zathura_plugin_error_t* error)
{
  if (page == NULL || page->document == NULL || text == NULL) {
    return NULL;
  }

  if (page->document->functions.page_search_text == NULL) {
    girara_error("%s not implemented", __FUNCTION__);
    return NULL;
  }

  return page->document->functions.page_search_text(page, text, error);
}

girara_list_t*
zathura_page_links_get(zathura_page_t* page, zathura_plugin_error_t* error)
{
  if (page == NULL || page->document == NULL) {
    return NULL;
  }

  if (page->document->functions.page_links_get == NULL) {
    girara_error("%s not implemented", __FUNCTION__);
    return NULL;
  }

  return page->document->functions.page_links_get(page, error);
}

zathura_plugin_error_t
zathura_page_links_free(girara_list_t* UNUSED(list))
{
  return false;
}

girara_list_t*
zathura_page_form_fields_get(zathura_page_t* page, zathura_plugin_error_t* error)
{
  if (page == NULL || page->document == NULL) {
    return NULL;
  }

  if (page->document->functions.page_form_fields_get == NULL) {
    girara_error("%s not implemented", __FUNCTION__);
    return NULL;
  }

  return page->document->functions.page_form_fields_get(page, error);
}

zathura_plugin_error_t
zathura_page_form_fields_free(girara_list_t* UNUSED(list))
{
  return false;
}

girara_list_t*
zathura_page_images_get(zathura_page_t* page, zathura_plugin_error_t* error)
{
  if (page == NULL || page->document == NULL) {
    return NULL;
  }

  if (page->document->functions.page_images_get == NULL) {
    girara_error("%s not implemented", __FUNCTION__);
    return false;
  }

  return page->document->functions.page_images_get(page, error);
}

zathura_plugin_error_t
zathura_page_image_save(zathura_page_t* page, zathura_image_t* image, const char* file)
{
  if (page == NULL || page->document == NULL || image == NULL || file == NULL) {
    return false;
  }

  if (page->document->functions.page_image_save == NULL) {
    girara_error("%s not implemented", __FUNCTION__);
    return false;
  }

  return page->document->functions.page_image_save(page, image, file);
}

zathura_plugin_error_t
zathura_page_render(zathura_page_t* page, cairo_t* cairo, bool printing)
{
  if (page == NULL || page->document == NULL || cairo == NULL) {
    return ZATHURA_PLUGIN_ERROR_INVALID_ARGUMENTS;
  }

  if (page->document->functions.page_render_cairo == NULL) {
    girara_error("%s not implemented", __FUNCTION__);
    return ZATHURA_PLUGIN_ERROR_NOT_IMPLEMENTED;
  }

  return page->document->functions.page_render_cairo(page, cairo, printing);
}

zathura_index_element_t*
zathura_index_element_new(const char* title)
{
  if (title == NULL) {
    return NULL;
  }

  zathura_index_element_t* res = g_malloc0(sizeof(zathura_index_element_t));

  res->title = g_strdup(title);

  return res;
}

void
zathura_index_element_free(zathura_index_element_t* index)
{
  if (index == NULL) {
    return;
  }

  g_free(index->title);

  if (index->type == ZATHURA_LINK_EXTERNAL) {
    g_free(index->target.uri);
  }

  g_free(index);
}

zathura_image_buffer_t*
zathura_image_buffer_create(unsigned int width, unsigned int height)
{
  zathura_image_buffer_t* image_buffer = malloc(sizeof(zathura_image_buffer_t));

  if (image_buffer == NULL) {
    return NULL;
  }

  image_buffer->data = calloc(width * height * 3, sizeof(unsigned char));

  if (image_buffer->data == NULL) {
    free(image_buffer);
    return NULL;
  }

  image_buffer->width     = width;
  image_buffer->height    = height;
  image_buffer->rowstride = width * 3;

  return image_buffer;
}

void
zathura_image_buffer_free(zathura_image_buffer_t* image_buffer)
{
  if (image_buffer == NULL) {
    return;
  }

  free(image_buffer->data);
  free(image_buffer);
}

bool
zathura_type_plugin_mapping_new(zathura_t* zathura, const gchar* type, zathura_document_plugin_t* plugin)
{
  g_return_val_if_fail(zathura && type && plugin, false);

  GIRARA_LIST_FOREACH(zathura->plugins.type_plugin_mapping, zathura_type_plugin_mapping_t*, iter, mapping)
    if (g_content_type_equals(type, mapping->type)) {
      girara_list_iterator_free(iter);
      return false;
    }
  GIRARA_LIST_FOREACH_END(zathura->plugins.type_plugin_mapping, zathura_type_plugin_mapping_t*, iter, mapping);

  zathura_type_plugin_mapping_t* mapping = g_malloc(sizeof(zathura_type_plugin_mapping_t));
  mapping->type = g_strdup(type);
  mapping->plugin = plugin;
  girara_list_append(zathura->plugins.type_plugin_mapping, mapping);
  return true;
}

void
zathura_type_plugin_mapping_free(zathura_type_plugin_mapping_t* mapping)
{
  if (mapping == NULL) {
    return;
  }

  g_free((void*)mapping->type);
  g_free(mapping);
}

void
zathura_link_free(zathura_link_t* link)
{
  if (link == NULL) {
    return;
  }

  if (link->type == ZATHURA_LINK_EXTERNAL) {
    g_free(link->target.value);
  }
  g_free(link);
}<|MERGE_RESOLUTION|>--- conflicted
+++ resolved
@@ -264,25 +264,21 @@
 
   int offset = 0;
   zathura_db_get_fileinfo(zathura->database, document->file_path,
-<<<<<<< HEAD
       &document->current_page_number, &offset, &document->scale, &document->rotate);
-=======
-      &document->current_page_number, &offset, &document->scale);
-
->>>>>>> 7ca0f3b2
   if (document->scale <= FLT_EPSILON) {
     girara_warning("document info: '%s' has non positive scale", document->file_path);
     document->scale = 1;
   }
 
-  if (document->current_page_number == 0 || document->current_page_number > document->number_of_pages) {
-    girara_warning("document info: '%s' has an invalid page number", document->file_path);
-    document->current_page_number = 1;
-  }
-
   if (plugin->open_function == NULL || plugin->open_function(document) != ZATHURA_PLUGIN_ERROR_OK) {
     girara_error("could not open file\n");
     goto error_free;
+  }
+
+  /* check current page number */
+  if (document->current_page_number < 1 || document->current_page_number >= document->number_of_pages) {
+    girara_warning("document info: '%s' has an invalid page number", document->file_path);
+    document->current_page_number = 1;
   }
 
   /* update statusbar */
