/* See LICENSE file for license and copyright information */

#define _BSD_SOURCE || _XOPEN_SOURCE >= 500

#include <regex.h>
#include <limits.h>
#include <stdlib.h>
#include <string.h>
#include <unistd.h>
#include <libgen.h>

#include <poppler/glib/poppler.h>
#include <cairo.h>

#include <gtk/gtk.h>
#include <gdk/gdkkeysyms.h>

/* macros */
#define LENGTH(x) sizeof(x)/sizeof((x)[0])

/* enums */
enum { NEXT, PREVIOUS, LEFT, RIGHT, UP, DOWN,
       BOTTOM, TOP, HIDE, NORMAL, HIGHLIGHT,
       INSERT, VISUAL, DELETE_LAST_WORD, DEFAULT,
       ERROR, WARNING, NEXT_GROUP, PREVIOUS_GROUP,
       ZOOM_IN, ZOOM_OUT, ZOOM_ORIGINAL, ZOOM_SPECIFIC,
       FORWARD, BACKWARD, ADJUST_BESTFIT, ADJUST_WIDTH,
       ADJUST_NONE, CONTINUOUS, DELETE_LAST, ADD_MARKER,
       EVAL_MARKER, INDEX, EXPAND, COLLAPSE, SELECT,
       GOTO_DEFAULT, GOTO_LABELS, GOTO_OFFSET, FULLSCREEN,
       HALF_UP, HALF_DOWN, FULL_UP, FULL_DOWN };

/* typedefs */
struct CElement
{
  char            *value;
  char            *description;
  struct CElement *next;
};

typedef struct CElement CompletionElement;

struct CGroup
{
  char              *value;
  CompletionElement *elements;
  struct CGroup     *next;
};

typedef struct CGroup CompletionGroup;

typedef struct
{
  CompletionGroup* groups;
} Completion;

typedef struct
{
  char*      command;
  char*      description;
  int        command_id;
  gboolean   is_group;
  GtkWidget* row;
} CompletionRow;

typedef struct
{
  int   n;
  void *data;
} Argument;

typedef struct
{
  char* name;
  int argument;
} ArgumentName;

typedef struct
{
  int mask;
  int key;
  void (*function)(Argument*);
  int mode;
  Argument argument;
} Shortcut;

typedef struct
{
  char* name;
  int mode;
} ModeName;

typedef struct
{
  char* name;
  void (*function)(Argument*);
} ShortcutName;

typedef struct
{
  int mask;
  int key;
  void (*function)(Argument*);
  Argument argument;
} InputbarShortcut;

typedef struct
{
  int direction;
  void (*function)(Argument*);
  Argument argument;
} MouseScrollEvent;

typedef struct
{
  char* command;
  char* abbr;
  gboolean (*function)(int, char**);
  Completion* (*completion)(char*);
  char* description;
} Command;

typedef struct
{
  char* regex;
  void (*function)(char*, Argument*);
  Argument argument;
} BufferCommand;

typedef struct
{
  char identifier;
  gboolean (*function)(char*, Argument*);
  int always;
  Argument argument;
} SpecialCommand;

struct SCList
{
  Shortcut       element;
  struct SCList *next;
};

typedef struct SCList ShortcutList;

typedef struct
{
  PopplerPage *page;
  int          id;
  char        *label;
} Page;

typedef struct
{
  char* name;
  void* variable;
  char  type;
  gboolean render;
  gboolean reinit;
  char* description;
} Setting;

typedef struct
{
  int id;
  int page;
} Marker;

typedef struct
{
  char* id;
  int page;
} Bookmark;

/* zathura */
struct
{
  struct
  {
    GtkWidget         *window;
    GtkBox            *box;
    GtkBox            *continuous;
    GtkScrolledWindow *view;
    GtkViewport       *viewport;
    GtkWidget         *statusbar;
    GtkBox            *statusbar_entries;
    GtkEntry          *inputbar;
    GtkWidget         *index;
    GtkWidget         *information;
    GtkWidget         *drawing_area;
    GtkWidget         *document;
    GdkNativeWindow    embed;
  } UI;

  struct
  {
    GdkColor default_fg;
    GdkColor default_bg;
    GdkColor inputbar_fg;
    GdkColor inputbar_bg;
    GdkColor statusbar_fg;
    GdkColor statusbar_bg;
    GdkColor completion_fg;
    GdkColor completion_bg;
    GdkColor completion_g_bg;
    GdkColor completion_g_fg;
    GdkColor completion_hl_fg;
    GdkColor completion_hl_bg;
    GdkColor notification_e_fg;
    GdkColor notification_e_bg;
    GdkColor notification_w_fg;
    GdkColor notification_w_bg;
    GdkColor recolor_darkcolor;
    GdkColor recolor_lightcolor;
    GdkColor search_highlight;
    GdkColor select_text;
    PangoFontDescription *font;
  } Style;

  struct
  {
    GtkLabel *status_text;
    GtkLabel *status_buffer;
    GtkLabel *status_state;
    GString  *buffer;
    GList    *history;
    int       mode;
    int       viewing_mode;
    gboolean  recolor;
    gboolean  enable_labelmode;
    int       goto_mode;
    int       adjust_mode;
    gboolean  show_index;
  } Global;

  struct
  {
    ShortcutList  *sclist;
  } Bindings;

  struct
  {
    gdouble x;
    gdouble y;
  } SelectPoint;

  struct
  {
    char* filename;
    char* pages;
    int scroll_percentage;
  } State;

  struct
  {
    Marker* markers;
    int number_of_markers;
    int last;
  } Marker;

  struct
  {
    GFileMonitor* monitor;
  } FileMonitor;

  struct
  {
    GKeyFile *data;
    char     *file;
    Bookmark *bookmarks;
    int       number_of_bookmarks;
  } Bookmarks;

  struct
  {
    PopplerDocument *document;
    char            *file;
    char            *password;
    Page           **pages;
    int              page_number;
    int              page_offset;
    int              number_of_pages;
    int              scale;
    int              rotate;
    cairo_surface_t *surface;
  } PDF;

  struct
  {
    GStaticMutex pdflib_lock;
    GStaticMutex pdf_obj_lock;
    GStaticMutex search_lock;
    GStaticMutex select_lock;
  } Lock;

  struct
  {
    GList* results;
    int page;
    gboolean draw;
  } Search;

  struct
  {
    GThread* search_thread;
    gboolean search_thread_running;
    GThread* inotify_thread;
  } Thread;

  struct
  {
    guint inputbar_activate;
    guint inputbar_key_press_event;
  } Handler;

} Zathura;

/* function declarations */
void init_look();
void init_directories();
void init_keylist();
void init_settings();
void init_zathura();
void add_marker(int);
void build_index(GtkTreeModel*, GtkTreeIter*, PopplerIndexIter*);
void change_mode(int);
void calculate_offset(GtkWidget*, double*, double*);
void close_file(gboolean);
void enter_password();
void highlight_result(int, PopplerRectangle*);
void draw(int);
void eval_marker(int);
void notify(int, char*);
gboolean open_file(char*, char*);
void open_uri(char*);
void out_of_memory();
void update_status();
void read_configuration();
void recalcRectangle(int, PopplerRectangle*);
void setCompletionRowColor(GtkBox*, int, int);
void set_page(int);
void switch_view(GtkWidget*);
GtkEventBox* createCompletionRow(GtkBox*, char*, char*, gboolean);

/* thread declaration */
void* search(void*);

/* shortcut declarations */
void sc_abort(Argument*);
void sc_adjust_window(Argument*);
void sc_change_buffer(Argument*);
void sc_change_mode(Argument*);
void sc_focus_inputbar(Argument*);
void sc_follow(Argument*);
void sc_navigate(Argument*);
void sc_recolor(Argument*);
void sc_reload(Argument*);
void sc_rotate(Argument*);
void sc_scroll(Argument*);
void sc_search(Argument*);
void sc_switch_goto_mode(Argument*);
void sc_navigate_index(Argument*);
void sc_toggle_index(Argument*);
void sc_toggle_inputbar(Argument*);
void sc_toggle_fullscreen(Argument*);
void sc_toggle_statusbar(Argument*);
void sc_quit(Argument*);

/* inputbar shortcut declarations */
void isc_abort(Argument*);
void isc_command_history(Argument*);
void isc_completion(Argument*);
void isc_string_manipulation(Argument*);

/* command declarations */
gboolean cmd_bookmark(int, char**);
gboolean cmd_open_bookmark(int, char**);
gboolean cmd_close(int, char**);
gboolean cmd_correct_offset(int, char**);
gboolean cmd_delete_bookmark(int, char**);
gboolean cmd_export(int, char**);
gboolean cmd_info(int, char**);
gboolean cmd_map(int, char**);
gboolean cmd_open(int, char**);
gboolean cmd_print(int, char**);
gboolean cmd_rotate(int, char**);
gboolean cmd_set(int, char**);
gboolean cmd_quit(int, char**);
gboolean cmd_save(int, char**);

/* completion commands */
Completion* cc_bookmark(char*);
Completion* cc_export(char*);
Completion* cc_open(char*);
Completion* cc_print(char*);
Completion* cc_set(char*);

/* buffer command declarations */
void bcmd_evalmarker(char*, Argument*);
void bcmd_goto(char*, Argument*);
void bcmd_scroll(char*, Argument*);
void bcmd_setmarker(char*, Argument*);
void bcmd_zoom(char*, Argument*);

/* special command delcarations */
gboolean scmd_search(char*, Argument*);

/* callback declarations */
gboolean cb_destroy(GtkWidget*, gpointer);
gboolean cb_draw(GtkWidget*, GdkEventExpose*, gpointer);
gboolean cb_index_row_activated(GtkTreeView*, GtkTreePath*, GtkTreeViewColumn*, gpointer);
gboolean cb_inputbar_kb_pressed(GtkWidget*, GdkEventKey*, gpointer);
gboolean cb_inputbar_activate(GtkEntry*, gpointer);
gboolean cb_inputbar_form_activate(GtkEntry*, gpointer);
gboolean cb_inputbar_password_activate(GtkEntry*, gpointer);
gboolean cb_view_kb_pressed(GtkWidget*, GdkEventKey*, gpointer);
gboolean cb_view_resized(GtkWidget*, GtkAllocation*, gpointer);
gboolean cb_view_button_pressed(GtkWidget*, GdkEventButton*, gpointer);
gboolean cb_view_button_release(GtkWidget*, GdkEventButton*, gpointer);
gboolean cb_view_motion_notify(GtkWidget*, GdkEventMotion*, gpointer);
gboolean cb_view_scrolled(GtkWidget*, GdkEventScroll*, gpointer);
gboolean cb_watch_file(GFileMonitor*, GFile*, GFile*, GFileMonitorEvent, gpointer);

/* configuration */
#include "config.h"

/* function implementation */
void
init_look()
{
  /* parse  */
  gdk_color_parse(default_fgcolor,        &(Zathura.Style.default_fg));
  gdk_color_parse(default_bgcolor,        &(Zathura.Style.default_bg));
  gdk_color_parse(inputbar_fgcolor,       &(Zathura.Style.inputbar_fg));
  gdk_color_parse(inputbar_bgcolor,       &(Zathura.Style.inputbar_bg));
  gdk_color_parse(statusbar_fgcolor,      &(Zathura.Style.statusbar_fg));
  gdk_color_parse(statusbar_bgcolor,      &(Zathura.Style.statusbar_bg));
  gdk_color_parse(completion_fgcolor,     &(Zathura.Style.completion_fg));
  gdk_color_parse(completion_bgcolor,     &(Zathura.Style.completion_bg));
  gdk_color_parse(completion_g_fgcolor,   &(Zathura.Style.completion_g_fg));
  gdk_color_parse(completion_g_fgcolor,   &(Zathura.Style.completion_g_fg));
  gdk_color_parse(completion_hl_fgcolor,  &(Zathura.Style.completion_hl_fg));
  gdk_color_parse(completion_hl_bgcolor,  &(Zathura.Style.completion_hl_bg));
  gdk_color_parse(notification_e_fgcolor, &(Zathura.Style.notification_e_fg));
  gdk_color_parse(notification_e_bgcolor, &(Zathura.Style.notification_e_bg));
  gdk_color_parse(notification_w_fgcolor, &(Zathura.Style.notification_w_fg));
  gdk_color_parse(notification_w_bgcolor, &(Zathura.Style.notification_w_bg));
  gdk_color_parse(recolor_darkcolor,      &(Zathura.Style.recolor_darkcolor));
  gdk_color_parse(recolor_lightcolor,     &(Zathura.Style.recolor_lightcolor));
  gdk_color_parse(search_highlight,       &(Zathura.Style.search_highlight));
  gdk_color_parse(select_text,            &(Zathura.Style.select_text));
  Zathura.Style.font = pango_font_description_from_string(font);

  /* drawing area */
  gtk_widget_modify_bg(GTK_WIDGET(Zathura.UI.drawing_area), GTK_STATE_NORMAL, &(Zathura.Style.default_bg));

  /* statusbar */
  gtk_widget_modify_bg(GTK_WIDGET(Zathura.UI.statusbar), GTK_STATE_NORMAL, &(Zathura.Style.statusbar_bg));

  gtk_widget_modify_fg(GTK_WIDGET(Zathura.Global.status_text),  GTK_STATE_NORMAL, &(Zathura.Style.statusbar_fg));
  gtk_widget_modify_fg(GTK_WIDGET(Zathura.Global.status_state), GTK_STATE_NORMAL, &(Zathura.Style.statusbar_fg));
  gtk_widget_modify_fg(GTK_WIDGET(Zathura.Global.status_buffer), GTK_STATE_NORMAL, &(Zathura.Style.statusbar_fg));

  gtk_widget_modify_font(GTK_WIDGET(Zathura.Global.status_text),  Zathura.Style.font);
  gtk_widget_modify_font(GTK_WIDGET(Zathura.Global.status_state), Zathura.Style.font);
  gtk_widget_modify_font(GTK_WIDGET(Zathura.Global.status_buffer), Zathura.Style.font);

  /* inputbar */
  gtk_widget_modify_base(GTK_WIDGET(Zathura.UI.inputbar), GTK_STATE_NORMAL, &(Zathura.Style.inputbar_bg));
  gtk_widget_modify_text(GTK_WIDGET(Zathura.UI.inputbar), GTK_STATE_NORMAL, &(Zathura.Style.inputbar_fg));
  gtk_widget_modify_font(GTK_WIDGET(Zathura.UI.inputbar),                     Zathura.Style.font);

  /* scrollbars */
  if(show_scrollbars)
    gtk_scrolled_window_set_policy(GTK_SCROLLED_WINDOW(Zathura.UI.view), GTK_POLICY_AUTOMATIC, GTK_POLICY_AUTOMATIC);
  else
    gtk_scrolled_window_set_policy(GTK_SCROLLED_WINDOW(Zathura.UI.view), GTK_POLICY_NEVER, GTK_POLICY_NEVER);
}

void
init_directories()
{
  /* create zathura directory */
  gchar *base_directory = g_build_filename(g_get_home_dir(), ZATHURA_DIR, NULL);
  g_mkdir_with_parents(base_directory,  0771);
  g_free(base_directory);

  /* create or open existing bookmark file */
  Zathura.Bookmarks.data = g_key_file_new();
  char* bookmarks = g_strdup_printf("%s/%s/%s", g_get_home_dir(), ZATHURA_DIR, BOOKMARK_FILE);

  if(!g_file_test(bookmarks, G_FILE_TEST_IS_REGULAR))
  {
    /* file does not exist */
    g_file_set_contents(bookmarks, "# Zathura bookmarks\n", -1, NULL);
  }

  GError* error = NULL;
  if(!g_key_file_load_from_file(Zathura.Bookmarks.data, bookmarks,
        G_KEY_FILE_KEEP_COMMENTS | G_KEY_FILE_KEEP_TRANSLATIONS, &error))
  {
    gchar* message = g_strdup_printf("Could not load bookmark file: %s", error->message);
    notify(ERROR, message);
    g_free(message);
  }

  Zathura.Bookmarks.file = g_strdup(bookmarks);
  g_free(bookmarks);
}

void
init_keylist()
{
  ShortcutList* e = NULL;
  ShortcutList* p = NULL;

  int i;
  for(i = 0; i < LENGTH(shortcuts); i++)
  {
    e = malloc(sizeof(ShortcutList));
    if(!e)
      out_of_memory();

    e->element = shortcuts[i];
    e->next    = NULL;

    if(!Zathura.Bindings.sclist)
      Zathura.Bindings.sclist = e;
    if(p)
      p->next = e;

    p = e;
  }
}

void
init_settings()
{
  Zathura.State.filename = (char*) default_text;

  gtk_window_set_default_size(Zathura.UI.window, default_width, default_height);
}

void
init_zathura()
{
  /* init mutexes */
  g_static_mutex_init(&(Zathura.Lock.pdflib_lock));
  g_static_mutex_init(&(Zathura.Lock.search_lock));
  g_static_mutex_init(&(Zathura.Lock.pdf_obj_lock));
  g_static_mutex_init(&(Zathura.Lock.select_lock));
  g_static_mutex_init(&(Zathura.Lock.select_lock));

  /* other */
  Zathura.Global.mode          = NORMAL;
  Zathura.Global.viewing_mode  = NORMAL;
  Zathura.Global.recolor       = 0;
  Zathura.Global.adjust_mode   = ADJUST_OPEN;
  Zathura.Global.goto_mode     = GOTO_MODE;
  Zathura.Global.show_index    = FALSE;

  Zathura.State.pages             = g_strdup_printf("");
  Zathura.State.scroll_percentage = 0;

  Zathura.Marker.markers           = NULL;
  Zathura.Marker.number_of_markers =  0;
  Zathura.Marker.last              = -1;

  Zathura.Search.results = NULL;
  Zathura.Search.page    = 0;
  Zathura.Search.draw    = FALSE;

  Zathura.FileMonitor.monitor = NULL;

  /* window */
  if(Zathura.UI.embed)
    Zathura.UI.window = gtk_plug_new(Zathura.UI.embed);
  else
    Zathura.UI.window = gtk_window_new(GTK_WINDOW_TOPLEVEL);

  /* UI */
  Zathura.UI.box               = GTK_BOX(gtk_vbox_new(FALSE, 0));
  Zathura.UI.continuous        = GTK_BOX(gtk_vbox_new(FALSE, 0));
  Zathura.UI.view              = GTK_SCROLLED_WINDOW(gtk_scrolled_window_new(NULL, NULL));
  Zathura.UI.viewport          = GTK_VIEWPORT(gtk_viewport_new(NULL, NULL));
  Zathura.UI.drawing_area      = gtk_drawing_area_new();
  Zathura.UI.statusbar         = gtk_event_box_new();
  Zathura.UI.statusbar_entries = GTK_BOX(gtk_hbox_new(FALSE, 0));
  Zathura.UI.inputbar          = GTK_ENTRY(gtk_entry_new());
  Zathura.UI.document            = gtk_event_box_new();

  /* window */
  gtk_window_set_title(GTK_WINDOW(Zathura.UI.window), "zathura");
  GdkGeometry hints = { 1, 1 };
<<<<<<< HEAD
  gtk_window_set_geometry_hints(GTK_WINDOW(Zathura.UI.window), NULL, &hints, GDK_HINT_MIN_SIZE);
  gtk_window_set_default_size(GTK_WINDOW(Zathura.UI.window), DEFAULT_WIDTH, DEFAULT_HEIGHT);
=======
  gtk_window_set_geometry_hints(Zathura.UI.window, NULL, &hints, GDK_HINT_MIN_SIZE);
>>>>>>> fc14a0c2
  g_signal_connect(G_OBJECT(Zathura.UI.window), "destroy", G_CALLBACK(cb_destroy), NULL);

  /* box */
  gtk_box_set_spacing(Zathura.UI.box, 0);
  gtk_container_add(GTK_CONTAINER(Zathura.UI.window), GTK_WIDGET(Zathura.UI.box));

  /* continuous */
  gtk_box_set_spacing(Zathura.UI.continuous, 5);

  /* events */
  gtk_container_add(GTK_CONTAINER(Zathura.UI.document), GTK_WIDGET(Zathura.UI.drawing_area));
  gtk_widget_add_events(GTK_WIDGET(Zathura.UI.document), GDK_POINTER_MOTION_MASK | GDK_POINTER_MOTION_HINT_MASK |
      GDK_BUTTON_PRESS_MASK | GDK_BUTTON_RELEASE_MASK);

  g_signal_connect(G_OBJECT(Zathura.UI.document), "button-press-event",   G_CALLBACK(cb_view_button_pressed), NULL);
  g_signal_connect(G_OBJECT(Zathura.UI.document), "button-release-event", G_CALLBACK(cb_view_button_release), NULL);
  g_signal_connect(G_OBJECT(Zathura.UI.document), "motion-notify-event",  G_CALLBACK(cb_view_motion_notify),  NULL);
  gtk_widget_show(Zathura.UI.document);

  /* view */
  g_signal_connect(G_OBJECT(Zathura.UI.view), "key-press-event",      G_CALLBACK(cb_view_kb_pressed),     NULL);
  g_signal_connect(G_OBJECT(Zathura.UI.view), "size-allocate",        G_CALLBACK(cb_view_resized),        NULL);
  g_signal_connect(G_OBJECT(Zathura.UI.view), "scroll-event",         G_CALLBACK(cb_view_scrolled),       NULL);
  gtk_container_add(GTK_CONTAINER(Zathura.UI.view), GTK_WIDGET(Zathura.UI.viewport));
  gtk_viewport_set_shadow_type(Zathura.UI.viewport, GTK_SHADOW_NONE);

  /* drawing area */
  gtk_widget_show(Zathura.UI.drawing_area);
  g_signal_connect(G_OBJECT(Zathura.UI.drawing_area), "expose-event", G_CALLBACK(cb_draw), NULL);

  /* statusbar */
  Zathura.Global.status_text   = GTK_LABEL(gtk_label_new(NULL));
  Zathura.Global.status_state  = GTK_LABEL(gtk_label_new(NULL));
  Zathura.Global.status_buffer = GTK_LABEL(gtk_label_new(NULL));

  gtk_misc_set_alignment(GTK_MISC(Zathura.Global.status_text),  0.0, 0.0);
  gtk_misc_set_alignment(GTK_MISC(Zathura.Global.status_state), 1.0, 0.0);
  gtk_misc_set_alignment(GTK_MISC(Zathura.Global.status_buffer), 1.0, 0.0);

  gtk_misc_set_padding(GTK_MISC(Zathura.Global.status_text),  2.0, 4.0);
  gtk_misc_set_padding(GTK_MISC(Zathura.Global.status_state), 2.0, 4.0);
  gtk_misc_set_padding(GTK_MISC(Zathura.Global.status_buffer), 2.0, 4.0);

  gtk_label_set_use_markup(Zathura.Global.status_text,  TRUE);
  gtk_label_set_use_markup(Zathura.Global.status_state, TRUE);
  gtk_label_set_use_markup(Zathura.Global.status_buffer, TRUE);

  gtk_box_pack_start(Zathura.UI.statusbar_entries, GTK_WIDGET(Zathura.Global.status_text),  TRUE,  TRUE,  2);
  gtk_box_pack_start(Zathura.UI.statusbar_entries, GTK_WIDGET(Zathura.Global.status_buffer), FALSE, FALSE, 2);
  gtk_box_pack_start(Zathura.UI.statusbar_entries, GTK_WIDGET(Zathura.Global.status_state), FALSE, FALSE, 2);

  gtk_container_add(GTK_CONTAINER(Zathura.UI.statusbar), GTK_WIDGET(Zathura.UI.statusbar_entries));

  /* inputbar */
  gtk_entry_set_inner_border(Zathura.UI.inputbar, NULL);
  gtk_entry_set_has_frame(   Zathura.UI.inputbar, FALSE);
  gtk_editable_set_editable( GTK_EDITABLE(Zathura.UI.inputbar), TRUE);

  Zathura.Handler.inputbar_key_press_event =
    g_signal_connect(G_OBJECT(Zathura.UI.inputbar), "key-press-event",   G_CALLBACK(cb_inputbar_kb_pressed), NULL);
  Zathura.Handler.inputbar_activate =
    g_signal_connect(G_OBJECT(Zathura.UI.inputbar), "activate",          G_CALLBACK(cb_inputbar_activate),   NULL);

  /* packing */
  gtk_box_pack_start(Zathura.UI.box, GTK_WIDGET(Zathura.UI.view),      TRUE,  TRUE,  0);
  gtk_box_pack_start(Zathura.UI.box, GTK_WIDGET(Zathura.UI.statusbar), FALSE, FALSE, 0);
  gtk_box_pack_end(  Zathura.UI.box, GTK_WIDGET(Zathura.UI.inputbar),  FALSE, FALSE, 0);
}

void
add_marker(int id)
{
  if( (id < 0x30) || (id > 0x7A))
    return;

  /* current information */
  int page_number = Zathura.PDF.page_number;

  /* search if entry already exists */
  int i;
  for(i = 0; i < Zathura.Marker.number_of_markers; i++)
  {
    if(Zathura.Marker.markers[i].id == id)
    {
      Zathura.Marker.markers[i].page = page_number;
      Zathura.Marker.last            = page_number;
      return;
    }
  }

  /* add new marker */
  int marker_index = Zathura.Marker.number_of_markers++;
  Zathura.Marker.markers = realloc(Zathura.Marker.markers, sizeof(Marker) *
      (Zathura.Marker.number_of_markers));

  Zathura.Marker.markers[marker_index].id   = id;
  Zathura.Marker.markers[marker_index].page = page_number;
  Zathura.Marker.last                       = page_number;
}

void
build_index(GtkTreeModel* model, GtkTreeIter* parent, PopplerIndexIter* index_iter)
{
  do
  {
    GtkTreeIter       tree_iter;
    PopplerIndexIter *child;
    PopplerAction    *action;
    gchar            *markup;

    action = poppler_index_iter_get_action(index_iter);
    if(!action)
      continue;

    markup = g_markup_escape_text (action->any.title, -1);

    gtk_tree_store_append(GTK_TREE_STORE(model), &tree_iter, parent);
    gtk_tree_store_set(GTK_TREE_STORE(model), &tree_iter, 0, markup, 1, action, -1);
    g_object_weak_ref(G_OBJECT(model), (GWeakNotify) poppler_action_free, action);
    g_free(markup);

    child = poppler_index_iter_get_child(index_iter);
    if(child)
      build_index(model, &tree_iter, child);
    poppler_index_iter_free(child);
  } while(poppler_index_iter_next(index_iter));
}

void
draw(int page_id)
{
  if(!Zathura.PDF.document || page_id < 0 || page_id >= Zathura.PDF.number_of_pages)
    return;

  double page_width, page_height;
  double width, height;

  double scale = ((double) Zathura.PDF.scale / 100.0);

  int rotate = Zathura.PDF.rotate;

  Page *current_page = Zathura.PDF.pages[page_id];

  if(Zathura.PDF.surface)
    cairo_surface_destroy(Zathura.PDF.surface);
  Zathura.PDF.surface = NULL;

  g_static_mutex_lock(&(Zathura.Lock.pdflib_lock));
  poppler_page_get_size(current_page->page, &page_width, &page_height);
  g_static_mutex_unlock(&(Zathura.Lock.pdflib_lock));

  if(rotate == 0 || rotate == 180)
  {
    width  = page_width  * scale;
    height = page_height * scale;
  }
  else
  {
    width  = page_height * scale;
    height = page_width  * scale;
  }

  cairo_t *cairo;
  Zathura.PDF.surface = cairo_image_surface_create(CAIRO_FORMAT_RGB24, width, height);
  cairo = cairo_create(Zathura.PDF.surface);

  cairo_save(cairo);
  cairo_set_source_rgb(cairo, 1, 1, 1);
  cairo_rectangle(cairo, 0, 0, width, height);
  cairo_fill(cairo);
  cairo_restore(cairo);
  cairo_save(cairo);

  switch(rotate)
  {
    case 90:
      cairo_translate(cairo, width, 0);
      break;
    case 180:
      cairo_translate(cairo, width, height);
      break;
    case 270:
      cairo_translate(cairo, 0, height);
      break;
    default:
      cairo_translate(cairo, 0, 0);
  }

  if(scale != 1.0)
    cairo_scale(cairo, scale, scale);

  if(rotate != 0)
    cairo_rotate(cairo, rotate * G_PI / 180.0);

  g_static_mutex_lock(&(Zathura.Lock.pdflib_lock));
  poppler_page_render(current_page->page, cairo);
  g_static_mutex_unlock(&(Zathura.Lock.pdflib_lock));

  cairo_restore(cairo);
  cairo_destroy(cairo);

  if(Zathura.Global.recolor)
  {
    unsigned char* image = cairo_image_surface_get_data(Zathura.PDF.surface);
    int x, y;

    int width     = cairo_image_surface_get_width(Zathura.PDF.surface);
    int height    = cairo_image_surface_get_height(Zathura.PDF.surface);
    int rowstride = cairo_image_surface_get_stride(Zathura.PDF.surface);

    /* recolor code based on qimageblitz library flatten() function
    (http://sourceforge.net/projects/qimageblitz/) */

    int r1 = Zathura.Style.recolor_darkcolor.red    / 257;
    int g1 = Zathura.Style.recolor_darkcolor.green  / 257;
    int b1 = Zathura.Style.recolor_darkcolor.blue   / 257;
    int r2 = Zathura.Style.recolor_lightcolor.red   / 257;
    int g2 = Zathura.Style.recolor_lightcolor.green / 257;
    int b2 = Zathura.Style.recolor_lightcolor.blue  / 257;

    int min = 0x00;
    int max = 0xFF;
    int mean;

    float sr = ((float) r2 - r1) / (max - min);
    float sg = ((float) g2 - g1) / (max - min);
    float sb = ((float) b2 - b1) / (max - min);

    for (y = 0; y < height; y++)
    {
      unsigned char* data = image + y * rowstride;

      for (x = 0; x < width; x++)
      {
        mean = (data[0] + data[1] + data[2]) / 3;
        data[2] = sr * (mean - min) + r1 + 0.5;
        data[1] = sg * (mean - min) + g1 + 0.5;
        data[0] = sb * (mean - min) + b1 + 0.5;
        data += 4;
      }
    }
  }

  gtk_widget_set_size_request(Zathura.UI.drawing_area, width, height);
  gtk_widget_queue_draw(Zathura.UI.drawing_area);
}

void
change_mode(int mode)
{
  char* mode_text;

  switch(mode)
  {
    case INSERT:
      mode_text = "-- INSERT --";
      break;
    case VISUAL:
      mode_text = "-- VISUAL --";
      break;
    case ADD_MARKER:
      mode_text = "";
      break;
    case EVAL_MARKER:
      mode_text = "";
      break;
    default:
      mode_text = "";
      mode      = NORMAL;
      break;
  }

  Zathura.Global.mode = mode;
  notify(DEFAULT, mode_text);
}

void
calculate_offset(GtkWidget* widget, double* offset_x, double* offset_y)
{
  double page_width, page_height, width, height;
  double scale = ((double) Zathura.PDF.scale / 100.0);

  g_static_mutex_lock(&(Zathura.Lock.pdflib_lock));
  poppler_page_get_size(Zathura.PDF.pages[Zathura.PDF.page_number]->page, &page_width, &page_height);
  g_static_mutex_unlock(&(Zathura.Lock.pdflib_lock));

  if(Zathura.PDF.rotate == 0 || Zathura.PDF.rotate == 180)
  {
    width  = page_width  * scale;
    height = page_height * scale;
  }
  else
  {
    width  = page_height * scale;
    height = page_width  * scale;
  }

  int window_x, window_y;
  gdk_drawable_get_size(widget->window, &window_x, &window_y);

  if (window_x > width)
    *offset_x = (window_x - width) / 2;
  else
    *offset_x = 0;

  if (window_y > height)
    *offset_y = (window_y - height) / 2;
  else
    *offset_y = 0;
}

void
close_file(gboolean keep_monitor)
{
  if(!Zathura.PDF.document)
    return;

  /* clean up pages */
  int i;
  for(i = 0; i < Zathura.PDF.number_of_pages; i++)
  {
    Page* current_page = Zathura.PDF.pages[i];
    g_object_unref(current_page->page);
  }

  /* save bookmarks */
  if(Zathura.Bookmarks.data)
  {
    /* set current page */
    g_key_file_set_integer(Zathura.Bookmarks.data, Zathura.PDF.file,
        BM_PAGE_ENTRY, Zathura.PDF.page_number);

    /* set page offset */
    g_key_file_set_integer(Zathura.Bookmarks.data, Zathura.PDF.file,
        BM_PAGE_OFFSET, Zathura.PDF.page_offset);

    /* save bookmarks */
    int i;
    for(i = 0; i < Zathura.Bookmarks.number_of_bookmarks; i++)
      g_key_file_set_integer(Zathura.Bookmarks.data, Zathura.PDF.file,
          Zathura.Bookmarks.bookmarks[i].id, Zathura.Bookmarks.bookmarks[i].page);

    /* convert file and save it */
    gchar* bookmarks = g_key_file_to_data(Zathura.Bookmarks.data, NULL, NULL);
    g_file_set_contents(Zathura.Bookmarks.file, bookmarks, -1, NULL);
    g_free(bookmarks);
  }

  /* inotify */
  if(!keep_monitor)
  {
    g_object_unref(Zathura.FileMonitor.monitor);
    Zathura.FileMonitor.monitor = NULL;
  }

  /* reset values */
  free(Zathura.PDF.pages);
  g_object_unref(Zathura.PDF.document);
  g_free(Zathura.State.pages);
  gtk_window_set_title(GTK_WINDOW(Zathura.UI.window), "zathura");

  Zathura.State.pages         = g_strdup_printf("");
  Zathura.State.filename      = (char*) DEFAULT_TEXT;

  g_static_mutex_lock(&(Zathura.Lock.pdf_obj_lock));
  Zathura.PDF.document        = NULL;
  if(!keep_monitor)
  {
    Zathura.PDF.file            = NULL;
    Zathura.PDF.password        = NULL;
    Zathura.PDF.page_number     = 0;
    Zathura.PDF.scale           = 0;
    Zathura.PDF.rotate          = 0;
  }
  Zathura.PDF.number_of_pages = 0;
  Zathura.PDF.page_offset     = 0;
  g_static_mutex_unlock(&(Zathura.Lock.pdf_obj_lock));

  /* destroy index */
  if(Zathura.UI.index)
  {
    gtk_widget_destroy(Zathura.UI.index);
    Zathura.UI.index = NULL;
  }

  /* destroy information */
  if(Zathura.UI.information)
  {
    gtk_widget_destroy(Zathura.UI.information);
    Zathura.UI.information = NULL;
  }

  /* free markers */
  if(Zathura.Marker.markers)
    free(Zathura.Marker.markers);
  Zathura.Marker.number_of_markers =  0;
  Zathura.Marker.last              = -1;

  update_status();
}

void
enter_password()
{
  /* replace default inputbar handler */
  g_signal_handler_disconnect((gpointer) Zathura.UI.inputbar, Zathura.Handler.inputbar_activate);
  Zathura.Handler.inputbar_activate = g_signal_connect(G_OBJECT(Zathura.UI.inputbar), "activate", G_CALLBACK(cb_inputbar_password_activate), NULL);

  Argument argument;
  argument.data = "Enter password: ";
  sc_focus_inputbar(&argument);
}

void
eval_marker(int id)
{
  /* go to last marker */
  if(id == 0x27)
  {
    int current_page = Zathura.PDF.page_number;
    set_page(Zathura.Marker.last);
    Zathura.Marker.last = current_page;
    return;
  }

  /* search markers */
  int i;
  for(i = 0; i < Zathura.Marker.number_of_markers; i++)
  {
    if(Zathura.Marker.markers[i].id == id)
    {
      set_page(Zathura.Marker.markers[i].page);
      return;
    }
  }
}

void
highlight_result(int page_id, PopplerRectangle* rectangle)
{
  PopplerRectangle* trect = poppler_rectangle_copy(rectangle);
  cairo_t *cairo = cairo_create(Zathura.PDF.surface);
  cairo_set_source_rgba(cairo, Zathura.Style.search_highlight.red, Zathura.Style.search_highlight.green,
      Zathura.Style.search_highlight.blue, transparency);

  recalcRectangle(page_id, trect);
  cairo_rectangle(cairo, trect->x1, trect->y1, (trect->x2 - trect->x1), (trect->y2 - trect->y1));
  poppler_rectangle_free(trect);
  cairo_fill(cairo);
}

void notify(int level, char* message)
{
  switch(level)
  {
    case ERROR:
      gtk_widget_modify_base(GTK_WIDGET(Zathura.UI.inputbar), GTK_STATE_NORMAL, &(Zathura.Style.notification_e_bg));
      gtk_widget_modify_text(GTK_WIDGET(Zathura.UI.inputbar), GTK_STATE_NORMAL, &(Zathura.Style.notification_e_fg));
      break;
    case WARNING:
      gtk_widget_modify_base(GTK_WIDGET(Zathura.UI.inputbar), GTK_STATE_NORMAL, &(Zathura.Style.notification_w_bg));
      gtk_widget_modify_text(GTK_WIDGET(Zathura.UI.inputbar), GTK_STATE_NORMAL, &(Zathura.Style.notification_w_fg));
      break;
    default:
      gtk_widget_modify_base(GTK_WIDGET(Zathura.UI.inputbar), GTK_STATE_NORMAL, &(Zathura.Style.inputbar_bg));
      gtk_widget_modify_text(GTK_WIDGET(Zathura.UI.inputbar), GTK_STATE_NORMAL, &(Zathura.Style.inputbar_fg));
      break;
  }

  if(message)
    gtk_entry_set_text(Zathura.UI.inputbar, message);
}

gboolean
open_file(char* path, char* password)
{
  g_static_mutex_lock(&(Zathura.Lock.pdf_obj_lock));

  /* specify path max */
  size_t pm;
#ifdef PATH_MAX
  pm = PATH_MAX;
#else
  pm = pathconf(path,_PC_PATH_MAX);
  if(pm <= 0)
    pm = 4096;
#endif

  /* get filename */
  char* file = (char*) calloc(sizeof(char), pm);
  if(!file || !realpath(path, file))
  {
    notify(ERROR, "File does not exist");
    if(file)
      free(file);
    return FALSE;
  }

  if(path[0] == '~')
  {
    char* home_path = getenv("HOME");
    int file_len = strlen(home_path) + strlen(path) - 1;
    file = malloc(file_len);
    if(!file)
      out_of_memory();

    snprintf(file, file_len, "%s%s", getenv("HOME"), path + 1);
  }

  /* check if file exists */
  if(!g_file_test(file, G_FILE_TEST_IS_REGULAR))
  {
    notify(ERROR, "File does not exist");
    free(file);
    g_static_mutex_unlock(&(Zathura.Lock.pdf_obj_lock));
    return FALSE;
  }

  /* close old file */
  g_static_mutex_unlock(&(Zathura.Lock.pdf_obj_lock));
  close_file(FALSE);
  g_static_mutex_lock(&(Zathura.Lock.pdf_obj_lock));

  /* format path */
  GError* error = NULL;
  char* file_uri = g_filename_to_uri(file, NULL, &error);
  if (!file_uri)
  {
    char* message = g_strdup_printf("Can not open file: %s", error->message);
    notify(ERROR, message);
    g_free(message);
    g_error_free(error);
    g_static_mutex_unlock(&(Zathura.Lock.pdf_obj_lock));
    return FALSE;
  }

  /* open file */
  g_static_mutex_lock(&(Zathura.Lock.pdflib_lock));
  Zathura.PDF.document = poppler_document_new_from_file(file_uri, password, &error);
  g_static_mutex_unlock(&(Zathura.Lock.pdflib_lock));

  if(!Zathura.PDF.document)
  {
    if(error->code == 1)
    {
      g_free(file_uri);
      g_error_free(error);
      Zathura.PDF.file = file;
      g_static_mutex_unlock(&(Zathura.Lock.pdf_obj_lock));
      enter_password();
      return FALSE;
    }
    else
    {
      char* message = g_strdup_printf("Can not open file: %s", error->message);
      notify(ERROR, message);
      g_free(file_uri);
      g_free(message);
      g_error_free(error);
      g_static_mutex_unlock(&(Zathura.Lock.pdf_obj_lock));
      return FALSE;
    }
  }

  /* save password */
  Zathura.PDF.password = password;

  /* inotify */
  if(!Zathura.FileMonitor.monitor)
  {
    GFile* file = g_file_new_for_uri(file_uri);

    if(file)
    {
      Zathura.FileMonitor.monitor = g_file_monitor_file(file, G_FILE_MONITOR_NONE, NULL, NULL);
      if(Zathura.FileMonitor.monitor)
        g_signal_connect(G_OBJECT(Zathura.FileMonitor.monitor), "changed", G_CALLBACK(cb_watch_file), NULL);
    }
  }

  g_free(file_uri);

  g_static_mutex_lock(&(Zathura.Lock.pdflib_lock));
  Zathura.PDF.number_of_pages = poppler_document_get_n_pages(Zathura.PDF.document);
  g_static_mutex_unlock(&(Zathura.Lock.pdflib_lock));
  Zathura.PDF.file            = file;
  Zathura.PDF.scale           = 100;
  Zathura.PDF.rotate          = 0;
  Zathura.State.filename      = g_markup_escape_text(file, -1);
  Zathura.PDF.pages           = malloc(Zathura.PDF.number_of_pages * sizeof(Page*));

  if(!Zathura.PDF.pages)
    out_of_memory();

  /* get pages and check label mode */
  g_static_mutex_lock(&(Zathura.Lock.pdflib_lock));
  Zathura.Global.enable_labelmode = FALSE;

  int i;
  for(i = 0; i < Zathura.PDF.number_of_pages; i++)
  {
    Zathura.PDF.pages[i] = malloc(sizeof(Page));
    if(!Zathura.PDF.pages[i])
      out_of_memory();

    Zathura.PDF.pages[i]->id = i + 1;
    Zathura.PDF.pages[i]->page = poppler_document_get_page(Zathura.PDF.document, i);
    g_object_get(G_OBJECT(Zathura.PDF.pages[i]->page), "label", &(Zathura.PDF.pages[i]->label), NULL);

    /* check if it is necessary to use the label mode */
    int label_int = atoi(Zathura.PDF.pages[i]->label);
    if(label_int == 0 || label_int != (i+1))
      Zathura.Global.enable_labelmode = TRUE;
  }
  g_static_mutex_unlock(&(Zathura.Lock.pdflib_lock));

  /* set correct goto mode */
  if(!Zathura.Global.enable_labelmode && GOTO_MODE == GOTO_LABELS)
    Zathura.Global.goto_mode = GOTO_DEFAULT;

  /* start page */
  int start_page          = 0;
  Zathura.PDF.page_offset = 0;

  /* bookmarks */
  if(Zathura.Bookmarks.data && g_key_file_has_group(Zathura.Bookmarks.data, file))
  {
    /* get last opened page */
    if(g_key_file_has_key(Zathura.Bookmarks.data, file, BM_PAGE_ENTRY, NULL))
      start_page = g_key_file_get_integer(Zathura.Bookmarks.data, file, BM_PAGE_ENTRY, NULL);

    /* get page offset */
    if(g_key_file_has_key(Zathura.Bookmarks.data, file, BM_PAGE_OFFSET, NULL))
      Zathura.PDF.page_offset = g_key_file_get_integer(Zathura.Bookmarks.data, file, BM_PAGE_OFFSET, NULL);
    if((Zathura.PDF.page_offset != 0) && (Zathura.PDF.page_offset != GOTO_OFFSET))
      Zathura.PDF.page_offset = GOTO_OFFSET;

    /* open and read bookmark file */
    gsize i              = 0;
    gsize number_of_keys = 0;
    char** keys          = g_key_file_get_keys(Zathura.Bookmarks.data, file, &number_of_keys, NULL);

    for(i = 0; i < number_of_keys; i++)
    {
      if(strcmp(keys[i], BM_PAGE_ENTRY) && strcmp(keys[i], BM_PAGE_OFFSET))
      {
        Zathura.Bookmarks.bookmarks = realloc(Zathura.Bookmarks.bookmarks,
            (Zathura.Bookmarks.number_of_bookmarks + 1) * sizeof(Bookmark));

        Zathura.Bookmarks.bookmarks[Zathura.Bookmarks.number_of_bookmarks].id   = keys[i];
        Zathura.Bookmarks.bookmarks[Zathura.Bookmarks.number_of_bookmarks].page =
          g_key_file_get_integer(Zathura.Bookmarks.data, file, keys[i], NULL);

        Zathura.Bookmarks.number_of_bookmarks++;
      }
    }
  }

  /* set window title */
  gtk_window_set_title(GTK_WINDOW(Zathura.UI.window), basename(file));

  /* show document */
  set_page(start_page);
  update_status();

  g_static_mutex_unlock(&(Zathura.Lock.pdf_obj_lock));
  isc_abort(NULL);
  return TRUE;
}

void open_uri(char* uri)
{
  char* uri_cmd = g_strdup_printf(uri_command, uri);
  system(uri_cmd);
  g_free(uri_cmd);
}

void out_of_memory()
{
  printf("error: out of memory\n");
  exit(-1);
}

void
update_status()
{
  /* update text */
  gtk_label_set_markup((GtkLabel*) Zathura.Global.status_text, Zathura.State.filename);

  /* update pages */
  if( Zathura.PDF.document && Zathura.PDF.pages )
  {
    int page = Zathura.PDF.page_number;
    g_free(Zathura.State.pages);

    Zathura.State.pages = g_strdup_printf("[%i/%i]", page + 1, Zathura.PDF.number_of_pages);
  }

  /* update state */
  char* zoom_level  = (Zathura.PDF.scale != 0) ? g_strdup_printf("%d%%", Zathura.PDF.scale) : g_strdup("");
  char* goto_mode   = (Zathura.Global.goto_mode == GOTO_LABELS) ? "L" :
    (Zathura.Global.goto_mode == GOTO_OFFSET) ? "O" : "D";
  char* status_text = g_strdup_printf("%s [%s] %s", zoom_level, goto_mode, Zathura.State.pages);
  gtk_label_set_markup((GtkLabel*) Zathura.Global.status_state, status_text);
  g_free(status_text);
  g_free(zoom_level);
}

void
read_configuration()
{
  char* zathurarc = g_strdup_printf("%s/%s/%s", g_get_home_dir(), ZATHURA_DIR, ZATHURA_RC);

  if(!zathurarc)
    return;

  if(g_file_test(zathurarc, G_FILE_TEST_IS_REGULAR))
  {
    char* content = NULL;

    if(g_file_get_contents(zathurarc, &content, NULL, NULL))
    {
      gchar **lines = g_strsplit(content, "\n", -1);
      int     n     = g_strv_length(lines) - 1;

      int i;
      for(i = 0; i < n; i++)
      {
        gchar **tokens = g_strsplit(lines[i], " ", -1);
        int     length = g_strv_length(tokens);

        if(!strcmp(tokens[0], "set"))
          cmd_set(length - 1, tokens + 1);
        else if(!strcmp(tokens[0], "map"))
          cmd_map(length - 1, tokens + 1);
      }
    }
  }

  g_free(zathurarc);
}

void
recalcRectangle(int page_id, PopplerRectangle* rectangle)
{
  double page_width, page_height;
  double x1 = rectangle->x1;
  double x2 = rectangle->x2;
  double y1 = rectangle->y1;
  double y2 = rectangle->y2;

  g_static_mutex_lock(&(Zathura.Lock.pdflib_lock));
  poppler_page_get_size(Zathura.PDF.pages[page_id]->page, &page_width, &page_height);
  g_static_mutex_unlock(&(Zathura.Lock.pdflib_lock));

  double scale = ((double) Zathura.PDF.scale / 100.0);

  int rotate = Zathura.PDF.rotate;

  switch(rotate)
  {
    case 90:
      rectangle->x1 = y2 * scale;
      rectangle->y1 = x1 * scale;
      rectangle->x2 = y1 * scale;
      rectangle->y2 = x2 * scale;
      break;
    case 180:
      rectangle->x1 = (page_width  - x2) * scale;
      rectangle->y1 = y2 * scale;
      rectangle->x2 = (page_width  - x1) * scale;
      rectangle->y2 = y1 * scale;
      break;
    case 270:
      rectangle->x1 = (page_height - y1) * scale;
      rectangle->y1 = (page_width  - x2) * scale;
      rectangle->x2 = (page_height - y2) * scale;
      rectangle->y2 = (page_width  - x1) * scale;
      break;
    default:
      rectangle->x1 = x1  * scale;
      rectangle->y1 = (page_height - y1) * scale;
      rectangle->x2 = x2  * scale;
      rectangle->y2 = (page_height - y2) * scale;
  }
}

GtkEventBox*
createCompletionRow(GtkBox* results, char* command, char* description, gboolean group)
{
  GtkBox      *col = GTK_BOX(gtk_hbox_new(FALSE, 0));
  GtkEventBox *row = GTK_EVENT_BOX(gtk_event_box_new());

  GtkLabel *show_command     = GTK_LABEL(gtk_label_new(NULL));
  GtkLabel *show_description = GTK_LABEL(gtk_label_new(NULL));

  gtk_misc_set_alignment(GTK_MISC(show_command),     0.0, 0.0);
  gtk_misc_set_alignment(GTK_MISC(show_description), 0.0, 0.0);

  if(group)
  {
    gtk_misc_set_padding(GTK_MISC(show_command),     2.0, 4.0);
    gtk_misc_set_padding(GTK_MISC(show_description), 2.0, 4.0);
  }
  else
  {
    gtk_misc_set_padding(GTK_MISC(show_command),     1.0, 1.0);
    gtk_misc_set_padding(GTK_MISC(show_description), 1.0, 1.0);
  }

  gtk_label_set_use_markup(show_command,     TRUE);
  gtk_label_set_use_markup(show_description, TRUE);

  gtk_label_set_markup(show_command,     g_markup_printf_escaped(FORMAT_COMMAND,     command ? command : ""));
  gtk_label_set_markup(show_description, g_markup_printf_escaped(FORMAT_DESCRIPTION, description ? description : ""));

  if(group)
  {
    gtk_widget_modify_fg(GTK_WIDGET(show_command),     GTK_STATE_NORMAL, &(Zathura.Style.completion_g_fg));
    gtk_widget_modify_fg(GTK_WIDGET(show_description), GTK_STATE_NORMAL, &(Zathura.Style.completion_g_fg));
    gtk_widget_modify_bg(GTK_WIDGET(row),              GTK_STATE_NORMAL, &(Zathura.Style.completion_g_bg));
  }
  else
  {
    gtk_widget_modify_fg(GTK_WIDGET(show_command),     GTK_STATE_NORMAL, &(Zathura.Style.completion_fg));
    gtk_widget_modify_fg(GTK_WIDGET(show_description), GTK_STATE_NORMAL, &(Zathura.Style.completion_fg));
    gtk_widget_modify_bg(GTK_WIDGET(row),              GTK_STATE_NORMAL, &(Zathura.Style.completion_bg));
  }

  gtk_widget_modify_font(GTK_WIDGET(show_command),     Zathura.Style.font);
  gtk_widget_modify_font(GTK_WIDGET(show_description), Zathura.Style.font);

  gtk_box_pack_start(GTK_BOX(col), GTK_WIDGET(show_command),     TRUE,  TRUE,  2);
  gtk_box_pack_start(GTK_BOX(col), GTK_WIDGET(show_description), FALSE, FALSE, 2);

  gtk_container_add(GTK_CONTAINER(row), GTK_WIDGET(col));

  gtk_box_pack_start(results, GTK_WIDGET(row), FALSE, FALSE, 0);

  return row;
}

void
setCompletionRowColor(GtkBox* results, int mode, int id)
{
  GtkEventBox *row   = (GtkEventBox*) g_list_nth_data(gtk_container_get_children(GTK_CONTAINER(results)), id);

  if(row)
  {
    GtkBox      *col   = (GtkBox*)      g_list_nth_data(gtk_container_get_children(GTK_CONTAINER(row)), 0);
    GtkLabel    *cmd   = (GtkLabel*)    g_list_nth_data(gtk_container_get_children(GTK_CONTAINER(col)), 0);
    GtkLabel    *cdesc = (GtkLabel*)    g_list_nth_data(gtk_container_get_children(GTK_CONTAINER(col)), 1);

    if(mode == NORMAL)
    {
      gtk_widget_modify_fg(GTK_WIDGET(cmd),   GTK_STATE_NORMAL, &(Zathura.Style.completion_fg));
      gtk_widget_modify_fg(GTK_WIDGET(cdesc), GTK_STATE_NORMAL, &(Zathura.Style.completion_fg));
      gtk_widget_modify_bg(GTK_WIDGET(row),   GTK_STATE_NORMAL, &(Zathura.Style.completion_bg));
    }
    else
    {
      gtk_widget_modify_fg(GTK_WIDGET(cmd),   GTK_STATE_NORMAL, &(Zathura.Style.completion_hl_fg));
      gtk_widget_modify_fg(GTK_WIDGET(cdesc), GTK_STATE_NORMAL, &(Zathura.Style.completion_hl_fg));
      gtk_widget_modify_bg(GTK_WIDGET(row),   GTK_STATE_NORMAL, &(Zathura.Style.completion_hl_bg));
    }
  }
}

void
set_page(int page)
{
  if(page >= Zathura.PDF.number_of_pages || page < 0)
  {
    notify(WARNING, "Could not open page");
    return;
  }

  Zathura.PDF.page_number = page;
  Zathura.Search.draw     = FALSE;

  Argument argument;
  argument.n = TOP;

  switch_view(Zathura.UI.document);
  draw(page);
  sc_scroll(&argument);
}

void
switch_view(GtkWidget* widget)
{
  GtkWidget* child = gtk_bin_get_child(GTK_BIN(Zathura.UI.viewport));
  if(child)
  {
    g_object_ref(child);
    gtk_container_remove(GTK_CONTAINER(Zathura.UI.viewport), child);
  }

  gtk_container_add(GTK_CONTAINER(Zathura.UI.viewport), GTK_WIDGET(widget));
}

/* thread implementation */
void*
search(void* parameter)
{
  Argument* argument = (Argument*) parameter;

  static char* search_item;
  static int direction;
  static int next_page = 0;
  int page_counter;
  GList* results = NULL;

  if(argument->data)
  {
    if(search_item)
      g_free(search_item);

    search_item = g_strdup((char*) argument->data);
  }

  g_static_mutex_lock(&(Zathura.Lock.pdf_obj_lock));
  if(!Zathura.PDF.document || !search_item || !strlen(search_item))
  {
    g_static_mutex_unlock(&(Zathura.Lock.pdf_obj_lock));
    g_static_mutex_lock(&(Zathura.Lock.search_lock));
    Zathura.Thread.search_thread_running = FALSE;
    g_static_mutex_unlock(&(Zathura.Lock.search_lock));
    g_thread_exit(NULL);
  }

  /* delete old results */
  if(Zathura.Search.results)
  {
    g_list_free(Zathura.Search.results);
    Zathura.Search.results = NULL;
  }

  /* search document */
  if(argument->n)
    direction = (argument->n == BACKWARD) ? -1 : 1;

  int number_of_pages = Zathura.PDF.number_of_pages;
  int page_number     = Zathura.PDF.page_number;

  g_static_mutex_unlock(&(Zathura.Lock.pdf_obj_lock));

  for(page_counter = 1; page_counter <= number_of_pages; page_counter++)
  {
    g_static_mutex_lock(&(Zathura.Lock.search_lock));
    if(Zathura.Thread.search_thread_running == FALSE)
    {
      g_static_mutex_unlock(&(Zathura.Lock.search_lock));
      g_thread_exit(NULL);
    }
    g_static_mutex_unlock(&(Zathura.Lock.search_lock));

    next_page = (number_of_pages + page_number +
        page_counter * direction) % number_of_pages;

    g_static_mutex_lock(&(Zathura.Lock.pdflib_lock));
    PopplerPage* page = poppler_document_get_page(Zathura.PDF.document, next_page);
    g_static_mutex_unlock(&(Zathura.Lock.pdflib_lock));

    if(!page)
      g_thread_exit(NULL);

    g_static_mutex_lock(&(Zathura.Lock.pdflib_lock));
    results = poppler_page_find_text(page, search_item);
    g_static_mutex_unlock(&(Zathura.Lock.pdflib_lock));

    if(results)
      break;
  }

  /* draw results */
  if(results)
  {
    gdk_threads_enter();

    set_page(next_page);

    Zathura.Search.results = results;
    Zathura.Search.page    = next_page;
    Zathura.Search.draw    = TRUE;

    gdk_threads_leave();
  }

  g_static_mutex_lock(&(Zathura.Lock.search_lock));
  Zathura.Thread.search_thread_running = FALSE;
  g_static_mutex_unlock(&(Zathura.Lock.search_lock));

  g_thread_exit(NULL);
  return NULL;
}

/* shortcut implementation */
void
sc_abort(Argument* argument)
{
  /* Clear buffer */
  if(Zathura.Global.buffer)
  {
    g_string_free(Zathura.Global.buffer, TRUE);
    Zathura.Global.buffer = NULL;
    gtk_label_set_markup((GtkLabel*) Zathura.Global.status_buffer, "");
  }

  /* Set back to normal mode */
  change_mode(NORMAL);
  switch_view(Zathura.UI.document);
}

void
sc_adjust_window(Argument* argument)
{
  if(!Zathura.PDF.document)
    return;

  Zathura.Global.adjust_mode = argument->n;

  GtkAdjustment* adjustment;
  double view_size;
  double page_width;
  double page_height;

  if(argument->n == ADJUST_BESTFIT)
    adjustment = gtk_scrolled_window_get_vadjustment(Zathura.UI.view);
  else if(argument->n == ADJUST_WIDTH)
    adjustment = gtk_scrolled_window_get_hadjustment(Zathura.UI.view);
  else
    return;

  view_size  = gtk_adjustment_get_page_size(adjustment);

  g_static_mutex_lock(&(Zathura.Lock.pdflib_lock));
  poppler_page_get_size(Zathura.PDF.pages[Zathura.PDF.page_number]->page, &page_width, &page_height);
  g_static_mutex_unlock(&(Zathura.Lock.pdflib_lock));

  if ((Zathura.PDF.rotate == 90) || (Zathura.PDF.rotate == 270))
  {
    double swap = page_width;
    page_width  = page_height;
    page_height = swap;
  }

  if(argument->n == ADJUST_BESTFIT)
    Zathura.PDF.scale = (view_size / page_height) * 100;
  else
    Zathura.PDF.scale = (view_size / page_width) * 100;

  draw(Zathura.PDF.page_number);
  update_status();
}

void
sc_change_buffer(Argument* argument)
{
  if(!Zathura.Global.buffer)
    return;

  int buffer_length = Zathura.Global.buffer->len;

  if(argument->n == DELETE_LAST)
  {
    if((buffer_length - 1) == 0)
    {
      g_string_free(Zathura.Global.buffer, TRUE);
      Zathura.Global.buffer = NULL;
      gtk_label_set_markup((GtkLabel*) Zathura.Global.status_buffer, "");
    }
    else
    {
      GString* temp = g_string_new_len(Zathura.Global.buffer->str, buffer_length - 1);
      g_string_free(Zathura.Global.buffer, TRUE);
      Zathura.Global.buffer = temp;
      gtk_label_set_markup((GtkLabel*) Zathura.Global.status_buffer, Zathura.Global.buffer->str);
    }
  }

}

void
sc_change_mode(Argument* argument)
{
  if(argument)
    change_mode(argument->n);
}

void
sc_focus_inputbar(Argument* argument)
{
  if(argument->data)
  {
    notify(DEFAULT, argument->data);
    gtk_widget_grab_focus(GTK_WIDGET(Zathura.UI.inputbar));
    gtk_editable_set_position(GTK_EDITABLE(Zathura.UI.inputbar), -1);
  }
}

void
sc_follow(Argument* argument)
{
  if(!Zathura.PDF.document)
    return;

  Page* current_page = Zathura.PDF.pages[Zathura.PDF.page_number];
  int number_of_links = 0, link_id = 1;

  g_static_mutex_lock(&(Zathura.Lock.pdflib_lock));
  GList *link_list = poppler_page_get_link_mapping(current_page->page);
  g_static_mutex_unlock(&(Zathura.Lock.pdflib_lock));
  link_list = g_list_reverse(link_list);

  if((number_of_links = g_list_length(link_list)) <= 0)
    return;

  GList *links;
  for(links = link_list; links; links = g_list_next(links))
  {
    PopplerLinkMapping *link_mapping = (PopplerLinkMapping*) links->data;
    PopplerRectangle* link_rectangle = &link_mapping->area;
    PopplerAction            *action = link_mapping->action;

    /* only handle URI and internal links */
    if(action->type == POPPLER_ACTION_URI || action->type == POPPLER_ACTION_GOTO_DEST)
    {
      highlight_result(Zathura.PDF.page_number, link_rectangle);

      /* draw text */
      recalcRectangle(Zathura.PDF.page_number, link_rectangle);
      cairo_t *cairo = cairo_create(Zathura.PDF.surface);
      cairo_select_font_face(cairo, font, CAIRO_FONT_SLANT_NORMAL, CAIRO_FONT_WEIGHT_BOLD);
      cairo_set_font_size(cairo, 10);
      cairo_move_to(cairo, link_rectangle->x1 + 1, link_rectangle->y1 - 1);
      char* link_number = g_strdup_printf("%i", link_id++);
      cairo_show_text(cairo, link_number);
      g_free(link_number);
    }
  }

  gtk_widget_queue_draw(Zathura.UI.drawing_area);
  poppler_page_free_link_mapping(link_list);

  /* replace default inputbar handler */
  g_signal_handler_disconnect((gpointer) Zathura.UI.inputbar, Zathura.Handler.inputbar_activate);
  Zathura.Handler.inputbar_activate = g_signal_connect(G_OBJECT(Zathura.UI.inputbar), "activate", G_CALLBACK(cb_inputbar_form_activate), NULL);

  argument->data = "Follow hint: ";
  sc_focus_inputbar(argument);
}

void
sc_navigate(Argument* argument)
{
  if(!Zathura.PDF.document)
    return;

  int number_of_pages = Zathura.PDF.number_of_pages;
  int new_page = Zathura.PDF.page_number;

  if(argument->n == NEXT)
    new_page = (new_page + number_of_pages + 1) % number_of_pages;
  else if(argument->n == PREVIOUS)
    new_page = (new_page + number_of_pages - 1) % number_of_pages;

  set_page(new_page);
  update_status();
}

void
sc_recolor(Argument* argument)
{
  Zathura.Global.recolor = !Zathura.Global.recolor;
  draw(Zathura.PDF.page_number);
}

void
sc_reload(Argument* argument)
{
  draw(Zathura.PDF.page_number);

  /* save old information */
  g_static_mutex_lock(&(Zathura.Lock.pdf_obj_lock));
  char* path     = Zathura.PDF.file ? strdup(Zathura.PDF.file) : NULL;
  char* password = Zathura.PDF.password ? strdup(Zathura.PDF.password) : NULL;
  int scale      = Zathura.PDF.scale;
  int page       = Zathura.PDF.page_number;
  int rotate     = Zathura.PDF.rotate;
  g_static_mutex_unlock(&(Zathura.Lock.pdf_obj_lock));

  /* reopen and restore settings */
  close_file(TRUE);
  open_file(path, password);

  Zathura.PDF.scale  = scale;
  Zathura.PDF.rotate = rotate;

  draw(page);

  if(path)
    free(path);
  if(password)
    free(password);
}


void
sc_rotate(Argument* argument)
{
  Zathura.PDF.rotate  = (Zathura.PDF.rotate + 90) % 360;
  Zathura.Search.draw = TRUE;

  draw(Zathura.PDF.page_number);
}

void
sc_scroll(Argument* argument)
{
  GtkAdjustment* adjustment;

  if( (argument->n == LEFT) || (argument->n == RIGHT) )
    adjustment = gtk_scrolled_window_get_hadjustment(Zathura.UI.view);
  else
    adjustment = gtk_scrolled_window_get_vadjustment(Zathura.UI.view);

  gdouble view_size  = gtk_adjustment_get_page_size(adjustment);
  gdouble value      = gtk_adjustment_get_value(adjustment);
  gdouble max        = gtk_adjustment_get_upper(adjustment) - view_size;

  if((argument->n == UP || argument->n == HALF_UP || argument->n == FULL_UP) && value == 0)
  {
    Argument arg;
    arg.n = PREVIOUS;
    sc_navigate(&arg);
    arg.n = BOTTOM;
    sc_scroll(&arg);
  }
  else if((argument->n == DOWN || argument->n == HALF_DOWN || argument->n == FULL_DOWN) && value == max)
  {
    Argument arg;
    arg.n = NEXT;
    sc_navigate(&arg);
  }
  else if(argument->n == FULL_UP)
    gtk_adjustment_set_value(adjustment, (value - view_size) < 0 ? 0 : (value - view_size));
  else if(argument->n == FULL_DOWN)
    gtk_adjustment_set_value(adjustment, (value + view_size) > max ? max : (value + view_size));
  else if(argument->n == HALF_UP)
    gtk_adjustment_set_value(adjustment, (value - (view_size / 2)) < 0 ? 0 : (value - (view_size / 2)));
  else if(argument->n == HALF_DOWN)
    gtk_adjustment_set_value(adjustment, (value + (view_size / 2)) > max ? max : (value + (view_size / 2)));
  else if((argument->n == LEFT) || (argument->n == UP))
    gtk_adjustment_set_value(adjustment, (value - scroll_step) < 0 ? 0 : (value - scroll_step));
  else if(argument->n == TOP)
    gtk_adjustment_set_value(adjustment, 0);
  else if(argument->n == BOTTOM)
    gtk_adjustment_set_value(adjustment, max);
  else
    gtk_adjustment_set_value(adjustment, (value + scroll_step) > max ? max : (value + scroll_step));

  update_status();
}

void
sc_search(Argument* argument)
{
  g_static_mutex_lock(&(Zathura.Lock.search_lock));
  if(Zathura.Thread.search_thread_running)
  {
    Zathura.Thread.search_thread_running = FALSE;
    g_static_mutex_unlock(&(Zathura.Lock.search_lock));
    gdk_threads_leave();
    g_thread_join(Zathura.Thread.search_thread);
    gdk_threads_enter();
    g_static_mutex_lock(&(Zathura.Lock.search_lock));
  }

  Zathura.Thread.search_thread_running = TRUE;
  Zathura.Thread.search_thread = g_thread_create(search, (gpointer) argument, TRUE, NULL);
  g_static_mutex_unlock(&(Zathura.Lock.search_lock));
}

void
sc_switch_goto_mode(Argument* argument)
{
  switch(Zathura.Global.goto_mode)
  {
    case GOTO_LABELS:
      Zathura.Global.goto_mode = GOTO_OFFSET;
      break;
    case GOTO_OFFSET:
      Zathura.Global.goto_mode = GOTO_DEFAULT;
      break;
    default:
      if(Zathura.Global.enable_labelmode)
        Zathura.Global.goto_mode = GOTO_LABELS;
      else
        Zathura.Global.goto_mode = GOTO_OFFSET;
      break;
  }

  update_status();
}

gboolean cb_index_row_activated(GtkTreeView* treeview, GtkTreePath* path,
  GtkTreeViewColumn* column, gpointer user_data)
{
  GtkTreeModel  *model;
  GtkTreeIter   iter;

  g_object_get(treeview, "model", &model, NULL);

  if(gtk_tree_model_get_iter(model, &iter, path))
  {
    PopplerAction* action;
    PopplerDest*   destination;

    gtk_tree_model_get(model, &iter, 1, &action, -1);
    if(!action)
      return TRUE;

    if(action->type == POPPLER_ACTION_GOTO_DEST)
    {
      destination = action->goto_dest.dest;
      int page_number = destination->page_num;

      if(action->goto_dest.dest->type == POPPLER_DEST_NAMED)
      {
        PopplerDest* d = poppler_document_find_dest(Zathura.PDF.document, action->goto_dest.dest->named_dest);
        if(d)
        {
          page_number = d->page_num;
          poppler_dest_free(d);
        }
      }

      set_page(page_number - 1);
      update_status();
      Zathura.Global.show_index = FALSE;
      gtk_widget_grab_focus(GTK_WIDGET(Zathura.UI.document));
    }
  }

  Zathura.Global.mode = NORMAL;
  g_object_unref(model);

  return TRUE;
}

void
sc_navigate_index(Argument* argument)
{
  GtkTreeView *treeview = gtk_container_get_children(GTK_CONTAINER(Zathura.UI.index))->data;
  GtkTreePath *path;

  gtk_tree_view_get_cursor(treeview, &path, NULL);
  if(!path)
    return;

  GtkTreeModel *model = gtk_tree_view_get_model(treeview);
  GtkTreeIter   iter;
  GtkTreeIter   child_iter;

  gboolean is_valid_path = TRUE;

  switch(argument->n)
  {
    case UP:
      if(!gtk_tree_path_prev(path))
        is_valid_path = gtk_tree_path_up(path);
      else /* row above */
      {
        while(gtk_tree_view_row_expanded(treeview, path)) {
          gtk_tree_model_get_iter(model, &iter, path);
          /* select last child */
          gtk_tree_model_iter_nth_child(model, &child_iter, &iter,
            gtk_tree_model_iter_n_children(model, &iter)-1);
          gtk_tree_path_free(path);
          path = gtk_tree_model_get_path(model, &child_iter);
        }
      }
      break;
    case COLLAPSE:
      if(!gtk_tree_view_collapse_row(treeview, path)
        && gtk_tree_path_get_depth(path) > 1)
      {
        gtk_tree_path_up(path);
        gtk_tree_view_collapse_row(treeview, path);
      }
      break;
    case DOWN:
      if(gtk_tree_view_row_expanded(treeview, path))
        gtk_tree_path_down(path);
      else
      {
        do
        {
          gtk_tree_model_get_iter(model, &iter, path);
          if (gtk_tree_model_iter_next(model, &iter))
          {
            path = gtk_tree_model_get_path(model, &iter);
            break;
          }
        }
        while((is_valid_path = (gtk_tree_path_get_depth(path) > 1))
          && gtk_tree_path_up(path));
      }
      break;
    case EXPAND:
      if(gtk_tree_view_expand_row(treeview, path, FALSE))
        gtk_tree_path_down(path);
      break;
    case SELECT:
      cb_index_row_activated(treeview, path, NULL, NULL);
      return;
  }

  if (is_valid_path)
    gtk_tree_view_set_cursor(treeview, path, NULL, FALSE);

  gtk_tree_path_free(path);
}

void
sc_toggle_index(Argument* argument)
{
  if(!Zathura.PDF.document)
    return;

  GtkWidget        *treeview;
  GtkTreeModel     *model;
  GtkCellRenderer  *renderer;
  PopplerIndexIter *iter;

  if(!Zathura.UI.index)
  {
    Zathura.UI.index = gtk_scrolled_window_new (NULL, NULL);
    gtk_scrolled_window_set_policy(GTK_SCROLLED_WINDOW(Zathura.UI.index),
        GTK_POLICY_AUTOMATIC, GTK_POLICY_AUTOMATIC);

    if((iter = poppler_index_iter_new(Zathura.PDF.document)))
    {
      model = GTK_TREE_MODEL(gtk_tree_store_new(2, G_TYPE_STRING, G_TYPE_POINTER));
      g_static_mutex_lock(&(Zathura.Lock.pdflib_lock));
      build_index(model, NULL, iter);
      g_static_mutex_unlock(&(Zathura.Lock.pdflib_lock));
      poppler_index_iter_free(iter);
    }
    else
    {
      notify(WARNING, "This document does not contain any index");
      Zathura.UI.index = NULL;
      return;
    }

    treeview = gtk_tree_view_new_with_model (model);
    g_object_unref(model);
    renderer = gtk_cell_renderer_text_new();
    gtk_tree_view_insert_column_with_attributes(GTK_TREE_VIEW (treeview), 0, "Title",
        renderer, "markup", 0, NULL);
    gtk_tree_view_set_headers_visible(GTK_TREE_VIEW(treeview), FALSE);
    g_object_set(G_OBJECT(renderer), "ellipsize", PANGO_ELLIPSIZE_END, NULL);
    g_object_set(G_OBJECT(gtk_tree_view_get_column(GTK_TREE_VIEW(treeview), 0)), "expand", TRUE, NULL);

    gtk_tree_view_set_cursor(GTK_TREE_VIEW(treeview), gtk_tree_path_new_first(), NULL, FALSE);
    g_signal_connect(G_OBJECT(treeview), "row-activated", G_CALLBACK(cb_index_row_activated), NULL);

    gtk_container_add (GTK_CONTAINER (Zathura.UI.index), treeview);
    gtk_widget_show (treeview);
    gtk_widget_show(Zathura.UI.index);
  }

  if(!Zathura.Global.show_index)
  {
    switch_view(Zathura.UI.index);
    Zathura.Global.mode = INDEX;
  }
  else
  {
    switch_view(Zathura.UI.document);
    Zathura.Global.mode = NORMAL;
  }

  Zathura.Global.show_index = !Zathura.Global.show_index;
}

void
sc_toggle_inputbar(Argument* argument)
{
  if(GTK_WIDGET_VISIBLE(GTK_WIDGET(Zathura.UI.inputbar)))
    gtk_widget_hide(GTK_WIDGET(Zathura.UI.inputbar));
  else
    gtk_widget_show(GTK_WIDGET(Zathura.UI.inputbar));
}

void
sc_toggle_fullscreen(Argument* argument)
{
  static gboolean fs = TRUE;

  if(fs)
  {
    gtk_window_fullscreen(GTK_WINDOW(Zathura.UI.window));
    gtk_widget_hide(GTK_WIDGET(Zathura.UI.inputbar));
    gtk_widget_hide(GTK_WIDGET(Zathura.UI.statusbar));

    Argument arg;
    arg.n = ADJUST_BESTFIT;
    sc_adjust_window(&arg);

    Zathura.Global.mode = FULLSCREEN;
    fs = FALSE;
  }
  else
  {
    gtk_window_unfullscreen(GTK_WINDOW(Zathura.UI.window));
    gtk_widget_show(GTK_WIDGET(Zathura.UI.inputbar));
    gtk_widget_show(GTK_WIDGET(Zathura.UI.statusbar));

    Zathura.Global.mode = NORMAL;
    fs = TRUE;
  }
}

void
sc_toggle_statusbar(Argument* argument)
{
  if(GTK_WIDGET_VISIBLE(GTK_WIDGET(Zathura.UI.statusbar)))
    gtk_widget_hide(GTK_WIDGET(Zathura.UI.statusbar));
  else
    gtk_widget_show(GTK_WIDGET(Zathura.UI.statusbar));
}

void
sc_quit(Argument* argument)
{
  cb_destroy(NULL, NULL);
}

/* inputbar shortcut declarations */
void
isc_abort(Argument* argument)
{
  Argument arg = { HIDE };
  isc_completion(&arg);

  notify(DEFAULT, "");
  gtk_widget_grab_focus(GTK_WIDGET(Zathura.UI.view));
}

void
isc_command_history(Argument* argument)
{
  static int current = 0;
  int        length  = g_list_length(Zathura.Global.history);

  if(length > 0)
  {
    if(argument->n == NEXT)
      current = (length + current + 1) % length;
    else
      current = (length + current - 1) % length;

    gchar* command = (gchar*) g_list_nth_data(Zathura.Global.history, current);
    notify(DEFAULT, command);
    gtk_widget_grab_focus(GTK_WIDGET(Zathura.UI.inputbar));
    gtk_editable_set_position(GTK_EDITABLE(Zathura.UI.inputbar), -1);
  }
}

void
isc_completion(Argument* argument)
{
  gchar *input      = gtk_editable_get_chars(GTK_EDITABLE(Zathura.UI.inputbar), 1, -1);
  gchar  identifier = gtk_editable_get_chars(GTK_EDITABLE(Zathura.UI.inputbar), 0,  1)[0];
  int    length     = strlen(input);

  if(!length && !identifier)
    return;

  /* get current information*/
  char* first_space = strstr(input, " ");
  char* current_command;
  char* current_parameter;
  int   current_command_length;
  int   current_parameter_length;

  if(!first_space)
  {
    current_command          = input;
    current_command_length   = length;
    current_parameter        = NULL;
    current_parameter_length = 0;
  }
  else
  {
    int offset               = abs(input - first_space);
    current_command          = g_strndup(input, offset);
    current_command_length   = strlen(current_command);
    current_parameter        = input + offset + 1;
    current_parameter_length = strlen(current_parameter);
  }

  /* if the identifier does not match the command sign and
   * the completion should not be hidden, leave this function */
  if((identifier != ':') && (argument->n != HIDE))
    return;

  /* static elements */
  static GtkBox        *results = NULL;
  static CompletionRow *rows    = NULL;

  static int current_item = 0;
  static int n_items      = 0;

  static char *previous_command   = NULL;
  static char *previous_parameter = NULL;
  static int   previous_id        = 0;
  static int   previous_length    = 0;

  static gboolean command_mode = TRUE;

  /* delete old list iff
   *   the completion should be hidden
   *   the current command differs from the previous one
   *   the current parameter differs from the previous one
   */
  if( (argument->n == HIDE) ||
      (current_parameter && previous_parameter && strcmp(current_parameter, previous_parameter)) ||
      (current_command && previous_command && strcmp(current_command, previous_command)) ||
      (previous_length != length)
    )
  {
    if(results)
      gtk_widget_destroy(GTK_WIDGET(results));

    results = NULL;

    if(rows)
      free(rows);

    rows         = NULL;
    current_item = 0;
    n_items      = 0;
    command_mode = TRUE;

    if(argument->n == HIDE)
      return;
  }

  /* create new list iff
   *  there is no current list
   *  the current command differs from the previous one
   *  the current parameter differs from the previous one
   */
  if( (!results) )
  {
    results = GTK_BOX(gtk_vbox_new(FALSE, 0));

    /* create list based on parameters iff
     *  there is a current parameter given
     *  there is an old list with commands
     *  the current command does not differ from the previous one
     *  the current command has an completion function
     */
    if( (previous_command) && (current_parameter) && !strcmp(current_command, previous_command) )
    {
      if(previous_id < 0 || !commands[previous_id].completion)
        return;

      Completion *result = commands[previous_id].completion(current_parameter);

      if(!result || !result->groups)
        return;

      command_mode               = FALSE;
      CompletionGroup* group     = NULL;
      CompletionElement* element = NULL;

      rows = malloc(sizeof(CompletionRow));
      if(!rows)
        out_of_memory();

      for(group = result->groups; group != NULL; group = group->next)
      {
        int group_elements = 0;

        for(element = group->elements; element != NULL; element = element->next)
        {
          if( (element->value) &&
              (current_parameter_length <= strlen(element->value)) && !strncmp(current_parameter, element->value, current_parameter_length)
            )
          {
            rows = realloc(rows, (n_items + 1) * sizeof(CompletionRow));
            rows[n_items].command     = element->value;
            rows[n_items].description = element->description;
            rows[n_items].command_id  = previous_id;
            rows[n_items].is_group    = FALSE;
            rows[n_items++].row       = GTK_WIDGET(createCompletionRow(results, element->value, element->description, FALSE));
            group_elements++;
          }
        }

        if(group->value && group_elements > 0)
        {
          rows = realloc(rows, (n_items + 1) * sizeof(CompletionRow));
          rows[n_items].command     = group->value;
          rows[n_items].description = NULL;
          rows[n_items].command_id  = -1;
          rows[n_items].is_group    = TRUE;
          rows[n_items].row       = GTK_WIDGET(createCompletionRow(results, group->value, NULL, TRUE));

          /* Swap group element with first element of the list */
          CompletionRow temp = rows[n_items - group_elements];
          gtk_box_reorder_child(results, rows[n_items].row, n_items - group_elements);
          rows[n_items - group_elements] = rows[n_items];
          rows[n_items] = temp;

          n_items++;
        }
      }

      /* clean up */
      group = result->groups;

      while(group)
      {
        element = group->elements;
        while(element)
        {
          CompletionElement* ne = element->next;
          free(element);
          element = ne;
        }

        CompletionGroup *ng = group->next;
        free(group);
        group = ng;
      }
    }
    /* create list based on commands */
    else
    {
      int i = 0;
      command_mode = TRUE;

      rows = malloc(LENGTH(commands) * sizeof(CompletionRow));
      if(!rows)
        out_of_memory();

      for(i = 0; i < LENGTH(commands); i++)
      {
        int abbr_length = commands[i].abbr ? strlen(commands[i].abbr) : 0;
        int cmd_length  = commands[i].command ? strlen(commands[i].command) : 0;

        /* add command to list iff
         *  the current command would match the command
         *  the current command would match the abbreviation
         */
        if( ((current_command_length <= cmd_length)  && !strncmp(current_command, commands[i].command, current_command_length)) ||
            ((current_command_length <= abbr_length) && !strncmp(current_command, commands[i].abbr,    current_command_length))
          )
        {
          rows[n_items].command     = commands[i].command;
          rows[n_items].description = commands[i].description;
          rows[n_items].command_id  = i;
          rows[n_items].is_group    = FALSE;
          rows[n_items++].row       = GTK_WIDGET(createCompletionRow(results, commands[i].command, commands[i].description, FALSE));
        }
      }

      rows = realloc(rows, n_items * sizeof(CompletionRow));
    }

    gtk_box_pack_start(Zathura.UI.box, GTK_WIDGET(results), FALSE, FALSE, 0);
    gtk_widget_show_all(GTK_WIDGET(Zathura.UI.window));

    current_item = (argument->n == NEXT) ? -1 : 0;
  }

  /* update coloring iff
   *  there is a list with items
   */
  if( (results) && (n_items > 0) )
  {
    setCompletionRowColor(results, NORMAL, current_item);
    char* temp;
    int i = 0, next_group = 0;

    for(i = 0; i < n_items; i++)
    {
      if(argument->n == NEXT || argument->n == NEXT_GROUP)
        current_item = (current_item + n_items + 1) % n_items;
      else if(argument->n == PREVIOUS || argument->n == PREVIOUS_GROUP)
        current_item = (current_item + n_items - 1) % n_items;

      if(rows[current_item].is_group)
      {
        if(!command_mode && (argument->n == NEXT_GROUP || argument->n == PREVIOUS_GROUP))
          next_group = 1;
        continue;
      }
      else
      {
        if(!command_mode && (next_group == 0) && (argument->n == NEXT_GROUP || argument->n == PREVIOUS_GROUP))
          continue;
        break;
      }
    }

    setCompletionRowColor(results, HIGHLIGHT, current_item);

    if(command_mode)
    {
      char* cp = (current_parameter) ? g_strconcat(" ", current_parameter, NULL) : 0;
      temp = g_strconcat(":", rows[current_item].command, cp, NULL);
    }
    else
    {
      temp = g_strconcat(":", previous_command, " ", rows[current_item].command, NULL);
    }

    gtk_entry_set_text(Zathura.UI.inputbar, temp);
    gtk_editable_set_position(GTK_EDITABLE(Zathura.UI.inputbar), -1);
    g_free(temp);

    previous_command   = (command_mode) ? rows[current_item].command : current_command;
    previous_parameter = (command_mode) ? current_parameter : rows[current_item].command;
    previous_length    = strlen(previous_command) + ((command_mode) ? (length - current_command_length) : (strlen(previous_parameter) + 1));
    previous_id        = rows[current_item].command_id;
  }
}

void
isc_string_manipulation(Argument* argument)
{
  if(argument->n == DELETE_LAST_WORD)
  {
    gchar *input  = gtk_editable_get_chars(GTK_EDITABLE(Zathura.UI.inputbar), 0, -1);
    int    length = strlen(input);
    int    i      = 0;

    for(i = length; i > 0; i--)
    {
      if( (input[i] == ' ') ||
          (input[i] == '/') )
      {
        if(i == (length - 1))
          continue;

        i = (input[i] == ' ') ? (i - 1) : i;
        break;
      }
    }

    notify(DEFAULT, g_strndup(input, i + 1));
    gtk_editable_set_position(GTK_EDITABLE(Zathura.UI.inputbar), -1);
  }
}

/* command implementation */
gboolean
cmd_bookmark(int argc, char** argv)
{
  if(!Zathura.PDF.document || argc < 1)
    return TRUE;

  /* get id */
  int i;
  GString *id = g_string_new("");

  for(i = 0; i < argc; i++)
  {
    if(i != 0)
      id = g_string_append_c(id, ' ');

    id = g_string_append(id, argv[i]);
  }

  /* check for existing bookmark to overwrite */
  for(i = 0; i < Zathura.Bookmarks.number_of_bookmarks; i++)
  {
    if(!strcmp(id->str, Zathura.Bookmarks.bookmarks[i].id))
    {
      Zathura.Bookmarks.bookmarks[i].page = Zathura.PDF.page_number;
      return TRUE;
    }
  }

  /* add new bookmark */
  Zathura.Bookmarks.bookmarks = realloc(Zathura.Bookmarks.bookmarks,
      (Zathura.Bookmarks.number_of_bookmarks + 1) * sizeof(Bookmark));

  Zathura.Bookmarks.bookmarks[Zathura.Bookmarks.number_of_bookmarks].id   = id->str;
  Zathura.Bookmarks.bookmarks[Zathura.Bookmarks.number_of_bookmarks].page = Zathura.PDF.page_number;
  Zathura.Bookmarks.number_of_bookmarks++;

  return TRUE;
}

gboolean
cmd_open_bookmark(int argc, char** argv)
{
  if(!Zathura.PDF.document || argc < 1)
    return TRUE;

  /* get id */
  int i;
  GString *id = g_string_new("");

  for(i = 0; i < argc; i++)
  {
    if(i != 0)
      id = g_string_append_c(id, ' ');

    id = g_string_append(id, argv[i]);
  }

  /* find bookmark */
  for(i = 0; i < Zathura.Bookmarks.number_of_bookmarks; i++)
  {
    if(!strcmp(id->str, Zathura.Bookmarks.bookmarks[i].id))
    {
      set_page(Zathura.Bookmarks.bookmarks[i].page);
      return TRUE;
    }
  }

  notify(WARNING, "No matching bookmark found");
  return FALSE;
}

gboolean
cmd_close(int argc, char** argv)
{
<<<<<<< HEAD
  close_file(FALSE);
=======
  if(!Zathura.PDF.document)
  {
    if(argc != -1)
      notify(ERROR, "No file has been opened");
    return FALSE;
  }

  /* clean up pages */
  int i;
  for(i = 0; i < Zathura.PDF.number_of_pages; i++)
  {
    Page* current_page = Zathura.PDF.pages[i];
    g_object_unref(current_page->page);
  }

  /* save bookmarks */
  if(Zathura.Bookmarks.data)
  {
    /* set current page */
    g_key_file_set_integer(Zathura.Bookmarks.data, Zathura.PDF.file,
        BM_PAGE_ENTRY, Zathura.PDF.page_number);

    /* set page offset */
    g_key_file_set_integer(Zathura.Bookmarks.data, Zathura.PDF.file,
        BM_PAGE_OFFSET, Zathura.PDF.page_offset);

    /* save bookmarks */
    int i;
    for(i = 0; i < Zathura.Bookmarks.number_of_bookmarks; i++)
      g_key_file_set_integer(Zathura.Bookmarks.data, Zathura.PDF.file,
          Zathura.Bookmarks.bookmarks[i].id, Zathura.Bookmarks.bookmarks[i].page);

    /* convert file and save it */
    gchar* bookmarks = g_key_file_to_data(Zathura.Bookmarks.data, NULL, NULL);
    g_file_set_contents(Zathura.Bookmarks.file, bookmarks, -1, NULL);
    g_free(bookmarks);
  }

  /* inotify */
  g_object_unref(Zathura.FileMonitor.monitor);
  Zathura.FileMonitor.monitor = NULL;

  /* reset values */
  free(Zathura.PDF.pages);
  g_object_unref(Zathura.PDF.document);
  g_free(Zathura.State.pages);
  gtk_window_set_title(Zathura.UI.window, "zathura");

  Zathura.State.pages         = g_strdup_printf("");
  Zathura.State.filename      = (char*) default_text;

  g_static_mutex_lock(&(Zathura.Lock.pdf_obj_lock));
  Zathura.PDF.document        = NULL;
  Zathura.PDF.file            = NULL;
  Zathura.PDF.password        = NULL;
  Zathura.PDF.page_number     = 0;
  Zathura.PDF.number_of_pages = 0;
  Zathura.PDF.scale           = 0;
  Zathura.PDF.rotate          = 0;
  Zathura.PDF.page_offset     = 0;
  g_static_mutex_unlock(&(Zathura.Lock.pdf_obj_lock));

  /* destroy index */
  if(Zathura.UI.index)
  {
    gtk_widget_destroy(Zathura.UI.index);
    Zathura.UI.index = NULL;
  }

  /* destroy information */
  if(Zathura.UI.information)
  {
    gtk_widget_destroy(Zathura.UI.information);
    Zathura.UI.information = NULL;
  }

  /* free markers */
  if(Zathura.Marker.markers)
    free(Zathura.Marker.markers);
  Zathura.Marker.number_of_markers =  0;
  Zathura.Marker.last              = -1;

  update_status();

>>>>>>> fc14a0c2
  return TRUE;
}

gboolean
cmd_correct_offset(int argc, char** argv)
{
  if(!Zathura.PDF.document || argc == 0)
    return TRUE;

  Zathura.PDF.page_offset = (Zathura.PDF.page_number + 1) - atoi(argv[0]);

  if(Zathura.PDF.page_offset != 0)
    Zathura.Global.goto_mode = GOTO_OFFSET;
  else
    Zathura.Global.goto_mode = GOTO_MODE;

  update_status();

  return TRUE;
}

gboolean
cmd_delete_bookmark(int argc, char** argv)
{
  if(!Zathura.PDF.document || argc < 1)
    return TRUE;

  /* get id */
  int i;
  GString *id = g_string_new("");

  for(i = 0; i < argc; i++)
  {
    if(i != 0)
      id = g_string_append_c(id, ' ');

    id = g_string_append(id, argv[i]);
  }

  /* check for bookmark to delete */
  for(i = 0; i < Zathura.Bookmarks.number_of_bookmarks; i++)
  {
    if(!strcmp(id->str, Zathura.Bookmarks.bookmarks[i].id))
    {
      /* update key file */
      g_key_file_remove_key(Zathura.Bookmarks.data, Zathura.PDF.file, Zathura.Bookmarks.bookmarks[i].id, NULL);

      /* update bookmarks */
      Zathura.Bookmarks.bookmarks[i].id   = Zathura.Bookmarks.bookmarks[Zathura.Bookmarks.number_of_bookmarks - 1].id;
      Zathura.Bookmarks.bookmarks[i].page = Zathura.Bookmarks.bookmarks[Zathura.Bookmarks.number_of_bookmarks - 1].page;
      Zathura.Bookmarks.bookmarks = realloc(Zathura.Bookmarks.bookmarks,
          Zathura.Bookmarks.number_of_bookmarks * sizeof(Bookmark));

      Zathura.Bookmarks.number_of_bookmarks--;

      return TRUE;
    }
  }

  return TRUE;
}

gboolean
cmd_export(int argc, char** argv)
{
  if(argc == 0 || !Zathura.PDF.document)
    return TRUE;

  if(argc < 2)
  {
    notify(WARNING, "No export path specified");
    return FALSE;
  }

  /* export images */
  if(!strcmp(argv[0], "images"))
  {
    int page_number;
    for(page_number = 0; page_number < Zathura.PDF.number_of_pages; page_number++)
    {
      GList           *image_list;
      GList           *images;
      cairo_surface_t *image;

      g_static_mutex_lock(&(Zathura.Lock.pdflib_lock));
      image_list = poppler_page_get_image_mapping(Zathura.PDF.pages[page_number]->page);
      g_static_mutex_unlock(&(Zathura.Lock.pdflib_lock));

      if(!g_list_length(image_list))
      {
        notify(WARNING, "This document does not contain any images");
        return FALSE;
      }

      for(images = image_list; images; images = g_list_next(images))
      {
        PopplerImageMapping *image_mapping;
        PopplerRectangle     image_field;
        gint                 image_id;
        char*                file;
        char*                filename;

        image_mapping = (PopplerImageMapping*) images->data;
        image_field   = image_mapping->area;
        image_id      = image_mapping->image_id;

        g_static_mutex_lock(&(Zathura.Lock.pdflib_lock));
        image     = poppler_page_get_image(Zathura.PDF.pages[page_number]->page, image_id);
        g_static_mutex_unlock(&(Zathura.Lock.pdflib_lock));

        if(!image)
          continue;

        filename  = g_strdup_printf("%s_p%i_i%i.png", Zathura.PDF.file, page_number + 1, image_id);

        if(argv[1][0] == '~')
        {
          file = malloc(((int) strlen(filename) + (int) strlen(argv[1])
            + (int) strlen(getenv("HOME")) - 1) * sizeof(char));
          if(!file)
            out_of_memory();

          file = g_strdup_printf("%s%s%s", getenv("HOME"), argv[1] + 1, filename);
        }
        else
          file = g_strdup_printf("%s%s", argv[1], filename);

        cairo_surface_write_to_png(image, file);

        g_free(file);
      }
    }
  }
  else if(!strcmp(argv[0], "attachments"))
  {
    g_static_mutex_lock(&(Zathura.Lock.pdflib_lock));
    if(!poppler_document_has_attachments(Zathura.PDF.document))
    {
      notify(WARNING, "PDF file has no attachments");
      g_static_mutex_unlock(&(Zathura.Lock.pdflib_lock));
      return FALSE;
    }

    GList *attachment_list = poppler_document_get_attachments(Zathura.PDF.document);
    g_static_mutex_unlock(&(Zathura.Lock.pdflib_lock));

    GList *attachments;
    char  *file;

    for(attachments = attachment_list; attachments; attachments = g_list_next(attachments))
    {
      PopplerAttachment *attachment = (PopplerAttachment*) attachments->data;

      if(argv[1][0] == '~')
      {
        file = malloc(((int) strlen(attachment->name) + (int) strlen(argv[1])
          + (int) strlen(getenv("HOME")) - 1) * sizeof(char));
        if(!file)
          out_of_memory();

        file = g_strdup_printf("%s%s%s", getenv("HOME"), argv[1] + 1, attachment->name);
      }
      else
        file = g_strdup_printf("%s%s", argv[1], attachment->name);

      g_static_mutex_lock(&(Zathura.Lock.pdflib_lock));
      poppler_attachment_save(attachment, file, NULL);
      g_static_mutex_unlock(&(Zathura.Lock.pdflib_lock));

      g_free(file);
    }
  }

  return TRUE;
}

gboolean
cmd_info(int argc, char** argv)
{
  if(!Zathura.PDF.document)
    return TRUE;

  static gboolean visible = FALSE;

  if(!Zathura.UI.information)
  {
    GtkListStore      *list;
    GtkTreeIter        iter;
    GtkCellRenderer   *renderer;
    GtkTreeSelection  *selection;

    list = gtk_list_store_new(2, G_TYPE_STRING, G_TYPE_STRING);

    /* read document information */
    gchar *title,   *author;
    gchar *subject, *keywords;
    gchar *creator, *producer;
    GTime  creation_date, modification_date;

    g_object_get(Zathura.PDF.document,
        "title",         &title,
        "author",        &author,
        "subject",       &subject,
        "keywords",      &keywords,
        "creator",       &creator,
        "producer",      &producer,
        "creation-date", &creation_date,
        "mod-date",      &modification_date,
        NULL);

    /* append information to list */
    gtk_list_store_append(list, &iter);
    gtk_list_store_set(list, &iter, 0,  "Author",   1, author   ? author   : "", -1);
    gtk_list_store_append(list, &iter);
    gtk_list_store_set(list, &iter, 0,  "Title",    1, title    ? title    : "", -1);
    gtk_list_store_append(list, &iter);
    gtk_list_store_set(list, &iter, 0,  "Subject",  1, subject  ? subject  : "", -1);
    gtk_list_store_append(list, &iter);
    gtk_list_store_set(list, &iter, 0,  "Keywords", 1, keywords ? keywords : "", -1);
    gtk_list_store_append(list, &iter);
    gtk_list_store_set(list, &iter, 0,  "Creator",  1, creator  ? creator  : "", -1);
    gtk_list_store_append(list, &iter);
    gtk_list_store_set(list, &iter, 0,  "Producer", 1, producer ? producer : "", -1);

    Zathura.UI.information = gtk_tree_view_new_with_model(GTK_TREE_MODEL(list));
    renderer = gtk_cell_renderer_text_new();

    gtk_tree_view_insert_column_with_attributes(GTK_TREE_VIEW(Zathura.UI.information), -1,
      "Name", renderer, "text", 0, NULL);
    gtk_tree_view_insert_column_with_attributes(GTK_TREE_VIEW(Zathura.UI.information), -1,
      "Value", renderer, "text", 1, NULL);

    selection = gtk_tree_view_get_selection(GTK_TREE_VIEW(Zathura.UI.information));
    gtk_tree_selection_set_mode(selection, GTK_SELECTION_SINGLE);

    gtk_widget_show_all(Zathura.UI.information);
  }

  if(!visible)
    switch_view(Zathura.UI.information);
  else
    switch_view(Zathura.UI.document);

  visible = !visible;

  return FALSE;
}

gboolean
cmd_map(int argc, char** argv)
{
  if(argc < 2)
    return TRUE;

  char* ks = argv[0];

  /* search for the right shortcut function */
  int sc_id = -1;

  int sc_c;
  for(sc_c = 0; sc_c < LENGTH(shortcut_names); sc_c++)
  {
    if(!strcmp(argv[1], shortcut_names[sc_c].name))
    {
      sc_id = sc_c;
      break;
    }
  }

  if(sc_id == -1)
  {
    notify(WARNING, "No such shortcut function exists");
    return FALSE;
  }

  /* parse modifier and key */
  int mask = 0;
  int key  = 0;
  int mode = NORMAL;

  // single key (e.g.: g)
  if(strlen(ks) == 1)
    key = ks[0];

  // modifier and key (e.g.: <S-g>
  if(strlen(ks) == 5 && ks[0] == '<' && ks[2] == '-' && ks[4] == '>')
  {
    /* evaluate modifier */
    switch(ks[1])
    {
      case 'S':
        mask = GDK_SHIFT_MASK;
        break;
      case 'C':
        mask = GDK_CONTROL_MASK;
        break;
    }

    /* get key */
    key = ks[3];

    /* no valid modifier */
    if(!mask)
    {
      notify(WARNING, "No valid modifier given.");
      return FALSE;
    }
  }

  /* parse argument */
  Argument arg = {0, 0};

  if(argc >= 3)
  {
    int arg_id = -1;

    /* compare argument with given argument names... */
    int arg_c;
    for(arg_c = 0; arg_c < LENGTH(argument_names); arg_c++)
    {
      if(!strcmp(argv[2], argument_names[arg_c].name))
      {
        arg_id = argument_names[arg_c].argument;
        break;
      }
    }

    /* if not, save it do .data */
    if(arg_id == -1)
      arg.data = argv[2];
    else
      arg.n = arg_id;
  }

  /* parse mode */
  if(argc >= 4)
  {
    int mode_c;
    for(mode_c = 0; mode_c < LENGTH(mode_names); mode_c++)
    {
      if(!strcmp(argv[3], mode_names[mode_c].name))
      {
        mode = mode_names[mode_c].mode;
        break;
      }
    }
  }

  if(!key)
  {
    notify(WARNING, "No valid key binding given.");
    return FALSE;
  }

  /* search for existing binding to overwrite it */
  ShortcutList* sc = Zathura.Bindings.sclist;
  while(sc && sc->next != NULL)
  {
    if(sc->element.key == key && sc->element.mask == mask
        && sc->element.mode == mode)
    {
      sc->element.function = shortcut_names[sc_id].function;
      sc->element.argument = arg;
      return TRUE;
    }

    sc = sc->next;
  }

  /* create new entry */
  ShortcutList* entry = malloc(sizeof(ShortcutList));
  if(!entry)
    out_of_memory();

  entry->element.mask     = mask;
  entry->element.key      = key;
  entry->element.function = shortcut_names[sc_id].function;
  entry->element.mode     = mode;
  entry->element.argument = arg;
  entry->next             = NULL;

  /* append to list */
  if(!Zathura.Bindings.sclist)
    Zathura.Bindings.sclist = entry;

  if(sc)
    sc->next = entry;

  return TRUE;
}

gboolean
cmd_open(int argc, char** argv)
{
  if(argc == 0 || strlen(argv[0]) == 0)
    return FALSE;

  /* assembly the arguments back to one string */
  int i = 0;
  GString *filepath = g_string_new("");
  for(i = 0; i < argc; i++)
  {
    if(i != 0)
      filepath = g_string_append_c(filepath, ' ');

    filepath = g_string_append(filepath, argv[i]);
  }

  return open_file(filepath->str, NULL);
}

gboolean
cmd_print(int argc, char** argv)
{
  if(!Zathura.PDF.document)
    return TRUE;

  if(argc == 0)
  {
    notify(WARNING, "No printer specified");
    return FALSE;
  }

  char* printer = argv[0];
  char* sites   = (argc == 2) ? g_strdup(argv[1]) : g_strdup_printf("1-%i", Zathura.PDF.number_of_pages);
  char* command = g_strdup_printf(print_command, printer, sites, Zathura.PDF.file);
  system(command);

  g_free(sites);
  g_free(command);

  return TRUE;
}

gboolean
cmd_rotate(int argc, char** argv)
{
  return TRUE;
}

gboolean
cmd_set(int argc, char** argv)
{
  if(argc <= 0)
    return FALSE;

  int i;
  for(i = 0; i < LENGTH(settings); i++)
  {
    if(!strcmp(argv[0], settings[i].name))
    {
      /* check var type */
      if(settings[i].type == 'b')
      {
        gboolean *x = (gboolean*) (settings[i].variable);
        *x = !(*x);

        if(argv[1])
        {
          if(!strcmp(argv[1], "false") || !strcmp(argv[1], "0"))
            *x = FALSE;
          else
            *x = TRUE;
        }
      }
      else if(settings[i].type == 'i')
      {
        if(argc != 2)
          return FALSE;

        int *x = (int*) (settings[i].variable);
        if(argv[1])
          *x = atoi(argv[1]);
      }
      else if(settings[i].type == 'f')
      {
        if(argc != 2)
          return FALSE;

        float *x = (float*) (settings[i].variable);
        if(argv[1])
          *x = atof(argv[1]);
      }
      else if(settings[i].type == 's')
      {
        if(argc < 2)
          return FALSE;

        /* assembly the arguments back to one string */
        int j;
        GString *s = g_string_new("");
        for(j = 1; j < argc; j++)
        {
          if(j != 1)
            s = g_string_append_c(s, ' ');

          s = g_string_append(s, argv[j]);
        }

        char **x = (char**) settings[i].variable;
        *x = s->str;
      }
      else if(settings[i].type == 'c')
      {
        if(argc != 2)
          return FALSE;

        char *x = (char*) (settings[i].variable);
        if(argv[1])
          *x = argv[1][0];
      }

      /* re-init */
      if(settings[i].reinit)
        init_look();

      /* render */
      if(settings[i].render)
      {
        if(!Zathura.PDF.document)
          return FALSE;

        draw(Zathura.PDF.page_number);
      }
    }
  }

  update_status();
  return TRUE;
}

gboolean
cmd_quit(int argc, char** argv)
{
  cb_destroy(NULL, NULL);
  return TRUE;
}

gboolean
cmd_save(int argc, char** argv)
{
  if(argc == 0 || !Zathura.PDF.document)
    return TRUE;

  char* path = g_strdup_printf("file://%s", argv[0]);
  g_static_mutex_lock(&(Zathura.Lock.pdflib_lock));
  poppler_document_save(Zathura.PDF.document, path, NULL);
  g_static_mutex_unlock(&(Zathura.Lock.pdflib_lock));
  g_free(path);

  return TRUE;
}

/* completion command implementation */
Completion*
cc_bookmark(char* input)
{
  /* init completion group */
  Completion *completion = malloc(sizeof(Completion));
  if(!completion)
    out_of_memory();

  CompletionGroup* group = malloc(sizeof(CompletionGroup));
  if(!group)
    out_of_memory();

  group->value    = NULL;
  group->next     = NULL;
  group->elements = NULL;

  completion->groups = group;
  CompletionElement *last_element = NULL;
  int element_counter = 0;
  int i = 0;
  int input_length = input ? strlen(input) : 0;

  for(i = 0; i < Zathura.Bookmarks.number_of_bookmarks; i++)
  {
    if( (input_length <= strlen(Zathura.Bookmarks.bookmarks[i].id)) &&
          !strncmp(input, Zathura.Bookmarks.bookmarks[i].id, input_length) )
    {
      CompletionElement* el = malloc(sizeof(CompletionElement));
      if(!el)
        out_of_memory();

      el->value = Zathura.Bookmarks.bookmarks[i].id;
      el->description = g_strdup_printf("Page: %d", Zathura.Bookmarks.bookmarks[i].page);
      el->next = NULL;

      if(element_counter++ != 0)
        last_element->next = el;
      else
        group->elements = el;

      last_element = el;
    }
  }

  return completion;
}

Completion*
cc_export(char* input)
{
  /* init completion group */
  Completion *completion = malloc(sizeof(Completion));
  if(!completion)
    out_of_memory();

  CompletionGroup* group = malloc(sizeof(CompletionGroup));
  if(!group)
    out_of_memory();

  group->value    = NULL;
  group->next     = NULL;
  group->elements = NULL;

  completion->groups = group;

  /* export images */
  CompletionElement *export_images = malloc(sizeof(CompletionElement));
  if(!export_images)
    out_of_memory();

  export_images->value = "images";
  export_images->description = "Export images";
  export_images->next = NULL;

  /* export attachmants */
  CompletionElement *export_attachments = malloc(sizeof(CompletionElement));
  if(!export_attachments)
    out_of_memory();

  export_attachments->value = "attachments";
  export_attachments->description = "Export attachments";
  export_attachments->next = NULL;

  /* connect */
  group->elements = export_attachments;
  export_attachments->next = export_images;

  return completion;
}

Completion*
cc_open(char* input)
{
  /* init completion group */
  Completion *completion = malloc(sizeof(Completion));
  if(!completion)
    out_of_memory();

  CompletionGroup* group = malloc(sizeof(CompletionGroup));
  if(!group)
    out_of_memory();

  group->value    = NULL;
  group->next     = NULL;
  group->elements = NULL;

  completion->groups = group;

  /* read dir */
  char* path        = "/";
  char* file        = "";
  int   file_length = 0;

  /* ~ */
  if(input[0] == '~')
  {
    char *file = g_strdup_printf(":open %s/%s", getenv("HOME"), input + 1);
    gtk_entry_set_text(Zathura.UI.inputbar, file);
    gtk_editable_set_position(GTK_EDITABLE(Zathura.UI.inputbar), -1);
    return NULL;
  }

  /* parse input string */
  if(input && strlen(input) > 0)
  {
    char* path_temp = dirname(strdup(input));
    char* file_temp = basename(strdup(input));
    char  last_char = input[strlen(input) - 1];

    if( !strcmp(path_temp, "/") && !strcmp(file_temp, "/") )
      file = "";
    else if( !strcmp(path_temp, "/") && strcmp(file_temp, "/") && last_char != '/')
      file = file_temp;
    else if( !strcmp(path_temp, "/") && strcmp(file_temp, "/") && last_char == '/')
      path = g_strdup_printf("/%s/", file_temp);
    else if(last_char == '/')
      path = input;
    else
    {
      path = g_strdup_printf("%s/", path_temp);
      file = file_temp;
    }
  }

  file_length = strlen(file);

  /* open directory */
  GDir* dir = g_dir_open(path, 0, NULL);
  if(!dir)
    return NULL;

  /* create element list */
  CompletionElement *last_element = NULL;
  char* name            = NULL;
  int   element_counter = 0;

  while((name = (char*) g_dir_read_name(dir)) != NULL)
  {
    char* d_name   = g_filename_display_name(name);
    int   d_length = strlen(d_name);

    if( ((file_length <= d_length) && !strncmp(file, d_name, file_length)) ||
        (file_length == 0) )
    {
      CompletionElement* el = malloc(sizeof(CompletionElement));
      if(!el)
        out_of_memory();

      el->value = g_strdup_printf("%s%s", path, d_name);
      el->description = NULL;
      el->next = NULL;

      if(element_counter++ != 0)
        last_element->next = el;
      else
        group->elements = el;

      last_element = el;
    }
  }

  g_dir_close(dir);

  return completion;
}

Completion*
cc_print(char* input)
{
  /* init completion group */
  Completion *completion = malloc(sizeof(Completion));
  if(!completion)
    out_of_memory();

  CompletionGroup* group = malloc(sizeof(CompletionGroup));
  if(!group)
    out_of_memory();

  group->value    = NULL;
  group->next     = NULL;
  group->elements = NULL;

  completion->groups = group;
  CompletionElement *last_element = NULL;
  int element_counter = 0;
  int input_length = input ? strlen(input) : 0;

  /* read printers */
  char *current_line = NULL, current_char;
  int count = 0;
  FILE *fp;

  fp = popen(list_printer_command, "r");

  if(!fp)
  {
    free(completion);
    free(group);
    return NULL;
  }

  while((current_char = fgetc(fp)) != EOF)
  {
    if(!current_line)
      current_line = malloc(sizeof(char));
    if(!current_line)
      out_of_memory();

    current_line = realloc(current_line, (count + 1) * sizeof(char));

    if(current_char != '\n')
      current_line[count++] = current_char;
    else
    {
      current_line[count] = '\0';
      int line_length = strlen(current_line);

      if( (input_length <= line_length) ||
          (!strncmp(input, current_line, input_length)) )
      {
        CompletionElement* el = malloc(sizeof(CompletionElement));
        if(!el)
          out_of_memory();

        el->value       = g_strdup(current_line);
        el->description = NULL;
        el->next        = NULL;

        if(element_counter++ != 0)
          last_element->next = el;
        else
          group->elements = el;

        last_element = el;
      }

      free(current_line);
      current_line = NULL;
      count = 0;
    }
  }

  pclose(fp);

  return completion;
}

Completion*
cc_set(char* input)
{
  /* init completion group */
  Completion *completion = malloc(sizeof(Completion));
  if(!completion)
    out_of_memory();

  CompletionGroup* group = malloc(sizeof(CompletionGroup));
  if(!group)
    out_of_memory();

  group->value    = NULL;
  group->next     = NULL;
  group->elements = NULL;

  completion->groups = group;
  CompletionElement *last_element = NULL;
  int element_counter = 0;
  int i = 0;
  int input_length = input ? strlen(input) : 0;

  for(i = 0; i < LENGTH(settings); i++)
  {
    if( (input_length <= strlen(settings[i].name)) &&
          !strncmp(input, settings[i].name, input_length) )
    {
      CompletionElement* el = malloc(sizeof(CompletionElement));
      if(!el)
        out_of_memory();

      el->value = settings[i].name;
      el->description = settings[i].description;
      el->next = NULL;

      if(element_counter++ != 0)
        last_element->next = el;
      else
        group->elements = el;

      last_element = el;
    }
  }

  return completion;
}

/* buffer command implementation */
void
bcmd_goto(char* buffer, Argument* argument)
{
  int b_length = strlen(buffer);
  if(b_length < 1)
    return;

  if(!strcmp(buffer, "gg"))
    set_page(0);
  else if(!strcmp(buffer, "G"))
    set_page(Zathura.PDF.number_of_pages - 1);
  else
  {
    char* id = g_strndup(buffer, b_length - 1);
    int  pid = atoi(id);

    if(Zathura.Global.goto_mode == GOTO_LABELS)
    {
      int i;
      for(i = 0; i < Zathura.PDF.number_of_pages; i++)
        if(!strcmp(id, Zathura.PDF.pages[i]->label))
          pid = Zathura.PDF.pages[i]->id;
    }
    else if(Zathura.Global.goto_mode == GOTO_OFFSET)
      pid += Zathura.PDF.page_offset;

    set_page(pid - 1);
    g_free(id);
   }

  update_status();
}

void
bcmd_scroll(char* buffer, Argument* argument)
{
  int b_length = strlen(buffer);
  if(b_length < 1)
    return;

  int percentage = atoi(g_strndup(buffer, b_length - 1));
  percentage = (percentage < 0) ? 0 : ((percentage > 100) ? 100 : percentage);

  GtkAdjustment *adjustment = gtk_scrolled_window_get_vadjustment(Zathura.UI.view);

  gdouble view_size  = gtk_adjustment_get_page_size(adjustment);
  gdouble max        = gtk_adjustment_get_upper(adjustment) - view_size;
  gdouble nvalue     = (percentage * max) / 100;

  Zathura.State.scroll_percentage = percentage;
  gtk_adjustment_set_value(adjustment, nvalue);
  update_status();
}

void
bcmd_zoom(char* buffer, Argument* argument)
{
  Zathura.Global.adjust_mode = ADJUST_NONE;

  if(argument->n == ZOOM_IN)
  {
    if((Zathura.PDF.scale + zoom_step) <= zoom_max)
      Zathura.PDF.scale += zoom_step;
    else
      Zathura.PDF.scale = zoom_max;
  }
  else if(argument->n == ZOOM_OUT)
  {
    if((Zathura.PDF.scale - zoom_step) >= zoom_min)
      Zathura.PDF.scale -= zoom_step;
    else
      Zathura.PDF.scale = zoom_min;
  }
  else if(argument->n == ZOOM_SPECIFIC)
  {
    int b_length = strlen(buffer);
    if(b_length < 1)
      return;

    int value = atoi(g_strndup(buffer, b_length - 1));
    if(value <= zoom_min)
      Zathura.PDF.scale = zoom_min;
    else if(value >= zoom_max)
      Zathura.PDF.scale = zoom_max;
    else
      Zathura.PDF.scale = value;
  }
  else
    Zathura.PDF.scale = 100;

  Zathura.Search.draw = TRUE;
  draw(Zathura.PDF.page_number);
  update_status();
}

/* special command implementation */
gboolean
scmd_search(char* input, Argument* argument)
{
  if(!strlen(input))
    return TRUE;

  argument->data = input;
  sc_search(argument);

  return TRUE;
}

/* callback implementation */
gboolean
cb_destroy(GtkWidget* widget, gpointer data)
{
  pango_font_description_free(Zathura.Style.font);

  if(Zathura.PDF.document)
    close_file(FALSE);

  /* clean up other variables */
  g_free(Zathura.Bookmarks.file);

  /* inotify */
  if(Zathura.FileMonitor.monitor)
    g_object_unref(Zathura.FileMonitor.monitor);

  g_list_free(Zathura.Global.history);

  /* clean shortcut list */
  ShortcutList* sc = Zathura.Bindings.sclist;

  while(sc)
  {
    ShortcutList* ne = sc->next;
    free(sc);
    sc = ne;
  }

  gtk_main_quit();

  return TRUE;
}

gboolean cb_draw(GtkWidget* widget, GdkEventExpose* expose, gpointer data)
{
  if(!Zathura.PDF.document)
    return FALSE;

  int page_id = Zathura.PDF.page_number;
  if(page_id < 0 || page_id > Zathura.PDF.number_of_pages)
    return FALSE;

  gdk_window_clear(widget->window);
  cairo_t *cairo = gdk_cairo_create(widget->window);

  double page_width, page_height, width, height;
  double scale = ((double) Zathura.PDF.scale / 100.0);

  g_static_mutex_lock(&(Zathura.Lock.pdflib_lock));
  poppler_page_get_size(Zathura.PDF.pages[page_id]->page, &page_width, &page_height);
  g_static_mutex_unlock(&(Zathura.Lock.pdflib_lock));

  if(Zathura.PDF.rotate == 0 || Zathura.PDF.rotate == 180)
  {
    width  = page_width  * scale;
    height = page_height * scale;
  }
  else
  {
    width  = page_height * scale;
    height = page_width  * scale;
  }

  int window_x, window_y;
  gdk_drawable_get_size(widget->window, &window_x, &window_y);

  int offset_x, offset_y;

  if (window_x > width)
    offset_x = (window_x - width) / 2;
  else
    offset_x = 0;

  if (window_y > height)
    offset_y = (window_y - height) / 2;
  else
    offset_y = 0;

  if(Zathura.Search.draw)
  {
    GList* list;
    for(list = Zathura.Search.results; list && list->data; list = g_list_next(list))
      highlight_result(Zathura.Search.page, (PopplerRectangle*) list->data);
    Zathura.Search.draw = FALSE;
  }

  cairo_set_source_surface(cairo, Zathura.PDF.surface, offset_x, offset_y);
  cairo_paint(cairo);
  cairo_destroy(cairo);

  return TRUE;
}

gboolean
cb_inputbar_kb_pressed(GtkWidget *widget, GdkEventKey *event, gpointer data)
{
  int i;

  /* inputbar shortcuts */
  for(i = 0; i < LENGTH(inputbar_shortcuts); i++)
  {
    if(event->keyval == inputbar_shortcuts[i].key &&
      (((event->state & inputbar_shortcuts[i].mask) == inputbar_shortcuts[i].mask)
       || inputbar_shortcuts[i].mask == 0))
    {
      inputbar_shortcuts[i].function(&(inputbar_shortcuts[i].argument));
      return TRUE;
    }
  }

  /* special commands */
  char identifier = gtk_editable_get_chars(GTK_EDITABLE(Zathura.UI.inputbar), 0, 1)[0];
  for(i = 0; i < LENGTH(special_commands); i++)
  {
    if((identifier == special_commands[i].identifier) &&
       (special_commands[i].always == 1))
    {
      gchar *input  = gtk_editable_get_chars(GTK_EDITABLE(Zathura.UI.inputbar), 1, -1);
      special_commands[i].function(input, &(special_commands[i].argument));
      return FALSE;
    }
  }

  return FALSE;
}

gboolean
cb_inputbar_activate(GtkEntry* entry, gpointer data)
{
  gchar  *input  = gtk_editable_get_chars(GTK_EDITABLE(entry), 1, -1);
  gchar **tokens = g_strsplit(input, " ", -1);
  gchar *command = tokens[0];
  int     length = g_strv_length(tokens);
  int          i = 0;
  gboolean  retv = FALSE;
  gboolean  succ = FALSE;

  /* no input */
  if(length < 1)
  {
    isc_abort(NULL);
    return FALSE;
  }

  /* append input to the command history */
  Zathura.Global.history = g_list_append(Zathura.Global.history, g_strdup(gtk_entry_get_text(entry)));

  /* special commands */
  char identifier = gtk_editable_get_chars(GTK_EDITABLE(entry), 0, 1)[0];
  for(i = 0; i < LENGTH(special_commands); i++)
  {
    if(identifier == special_commands[i].identifier)
    {
      /* special commands that are evaluated every key change are not
       * called here */
      if(special_commands[i].always == 1)
      {
        isc_abort(NULL);
        return TRUE;
      }

      retv = special_commands[i].function(input, &(special_commands[i].argument));
      if(retv) isc_abort(NULL);
      gtk_widget_grab_focus(GTK_WIDGET(Zathura.UI.view));
      return TRUE;
    }
  }

  /* search commands */
  for(i = 0; i < LENGTH(commands); i++)
  {
    if((g_strcmp0(command, commands[i].command) == 0) ||
       (g_strcmp0(command, commands[i].abbr)    == 0))
    {
      retv = commands[i].function(length - 1, tokens + 1);
      succ = TRUE;
      break;
    }
  }

  if(retv)
    isc_abort(NULL);

  if(!succ)
    notify(ERROR, "Unknown command.");

  Argument arg = { HIDE };
  isc_completion(&arg);
  gtk_widget_grab_focus(GTK_WIDGET(Zathura.UI.view));

  return TRUE;
}

gboolean
cb_inputbar_form_activate(GtkEntry* entry, gpointer data)
{
  if(!Zathura.PDF.document)
    return TRUE;

  Page* current_page = Zathura.PDF.pages[Zathura.PDF.page_number];
  int number_of_links = 0, link_id = 1, new_page_id = Zathura.PDF.page_number;

  g_static_mutex_lock(&(Zathura.Lock.pdflib_lock));
  GList *link_list = poppler_page_get_link_mapping(current_page->page);
  g_static_mutex_unlock(&(Zathura.Lock.pdflib_lock));
  link_list = g_list_reverse(link_list);

  if((number_of_links = g_list_length(link_list)) <= 0)
    return FALSE;

  /* parse entry */
  gchar *input = gtk_editable_get_chars(GTK_EDITABLE(entry), 1, -1);
  gchar *token = input + strlen("Follow hint: ") - 1;
  if(!token)
    return FALSE;

  int li = atoi(token);
  if(li <= 0 || li > number_of_links)
  {
    set_page(Zathura.PDF.page_number);
    isc_abort(NULL);
    notify(WARNING, "Invalid hint");
    return TRUE;
  }

  /* compare entry */
  GList *links;
  for(links = link_list; links; links = g_list_next(links))
  {
    PopplerLinkMapping *link_mapping = (PopplerLinkMapping*) links->data;
    PopplerAction            *action = link_mapping->action;

    /* only handle URI and internal links */
    if(action->type == POPPLER_ACTION_URI)
    {
      if(li == link_id)
        open_uri(action->uri.uri);
    }
    else if(action->type == POPPLER_ACTION_GOTO_DEST)
    {
      if(li == link_id)
      {
        if(action->goto_dest.dest->type == POPPLER_DEST_NAMED)
        {
          PopplerDest* destination = poppler_document_find_dest(Zathura.PDF.document, action->goto_dest.dest->named_dest);
          if(destination)
          {
            new_page_id = destination->page_num - 1;
            poppler_dest_free(destination);
          }
        }
        else
          new_page_id = action->goto_dest.dest->page_num - 1;
      }
    }
    else
      continue;

    link_id++;
  }

  poppler_page_free_link_mapping(link_list);

  /* replace default inputbar handler */
  g_signal_handler_disconnect((gpointer) Zathura.UI.inputbar, Zathura.Handler.inputbar_activate);
  Zathura.Handler.inputbar_activate = g_signal_connect(G_OBJECT(Zathura.UI.inputbar), "activate", G_CALLBACK(cb_inputbar_activate), NULL);

  /* reset all */
  set_page(new_page_id);
  isc_abort(NULL);

  return TRUE;
}

gboolean
cb_inputbar_password_activate(GtkEntry* entry, gpointer data)
{
  gchar *input = gtk_editable_get_chars(GTK_EDITABLE(entry), 1, -1);
  gchar *token = input + strlen("Enter password: ") - 1;
  if(!token)
    return FALSE;

 if(!open_file(Zathura.PDF.file, token))
 {
   enter_password();
   return TRUE;
 }

  /* replace default inputbar handler */
  g_signal_handler_disconnect((gpointer) Zathura.UI.inputbar, Zathura.Handler.inputbar_activate);
  Zathura.Handler.inputbar_activate = g_signal_connect(G_OBJECT(Zathura.UI.inputbar), "activate", G_CALLBACK(cb_inputbar_activate), NULL);

  isc_abort(NULL);

  return TRUE;
}

gboolean
cb_view_kb_pressed(GtkWidget *widget, GdkEventKey *event, gpointer data)
{
  ShortcutList* sc = Zathura.Bindings.sclist;
  while(sc)
  {
    if (event->keyval == sc->element.key &&
      (((event->state & sc->element.mask) == sc->element.mask) || sc->element.mask == 0)
      && (Zathura.Global.mode == sc->element.mode || sc->element.mode == -1))
    {
      sc->element.function(&(sc->element.argument));
      return TRUE;
    }

    sc = sc->next;
  }

  if(Zathura.Global.mode == ADD_MARKER)
  {
    add_marker(event->keyval);
    change_mode(NORMAL);
    return TRUE;
  }
  else if(Zathura.Global.mode == EVAL_MARKER)
  {
    eval_marker(event->keyval);
    change_mode(NORMAL);
    return TRUE;
  }

  /* append only numbers and characters to buffer */
  if( (event->keyval >= 0x21) && (event->keyval <= 0x7A))
  {
    if(!Zathura.Global.buffer)
      Zathura.Global.buffer = g_string_new("");

    Zathura.Global.buffer = g_string_append_c(Zathura.Global.buffer, event->keyval);
    gtk_label_set_markup((GtkLabel*) Zathura.Global.status_buffer, Zathura.Global.buffer->str);
  }

  /* search buffer commands */
  if(Zathura.Global.buffer)
  {
    int i;
    for(i = 0; i < LENGTH(buffer_commands); i++)
    {
      regex_t regex;
      int     status;

      regcomp(&regex, buffer_commands[i].regex, REG_EXTENDED);
      status = regexec(&regex, Zathura.Global.buffer->str, (size_t) 0, NULL, 0);
      regfree(&regex);

      if(status == 0)
      {
        buffer_commands[i].function(Zathura.Global.buffer->str, &(buffer_commands[i].argument));
        g_string_free(Zathura.Global.buffer, TRUE);
        Zathura.Global.buffer = NULL;
        gtk_label_set_markup((GtkLabel*) Zathura.Global.status_buffer, "");

        return TRUE;
      }
    }
  }

  return FALSE;
}

gboolean
cb_view_resized(GtkWidget* widget, GtkAllocation* allocation, gpointer data)
{
  Argument arg;
  arg.n = Zathura.Global.adjust_mode;
  sc_adjust_window(&arg);

  return TRUE;
}

gboolean
cb_view_button_pressed(GtkWidget* widget, GdkEventButton* event, gpointer data)
{
  if(!Zathura.PDF.document)
    return FALSE;

  /* clean page */
  draw(Zathura.PDF.page_number);
  g_static_mutex_lock(&(Zathura.Lock.select_lock));
  Zathura.SelectPoint.x = event->x;
  Zathura.SelectPoint.y = event->y;
  g_static_mutex_unlock(&(Zathura.Lock.select_lock));

  return TRUE;
}

gboolean
cb_view_button_release(GtkWidget* widget, GdkEventButton* event, gpointer data)
{
  if(!Zathura.PDF.document)
    return FALSE;

  double scale, offset_x, offset_y, page_width, page_height;
  PopplerRectangle rectangle;
  cairo_t* cairo;

  /* build selection rectangle */
  rectangle.x1 = event->x;
  rectangle.y1 = event->y;

  g_static_mutex_lock(&(Zathura.Lock.select_lock));
  rectangle.x2 = Zathura.SelectPoint.x;
  rectangle.y2 = Zathura.SelectPoint.y;
  g_static_mutex_unlock(&(Zathura.Lock.select_lock));

  /* calculate offset */
  calculate_offset(widget, &offset_x, &offset_y);

  /* draw selection rectangle */
  cairo = cairo_create(Zathura.PDF.surface);
  cairo_set_source_rgba(cairo, Zathura.Style.select_text.red, Zathura.Style.select_text.green,
      Zathura.Style.select_text.blue, transparency);
  cairo_rectangle(cairo, rectangle.x1 - offset_x, rectangle.y1 - offset_y,
      (rectangle.x2 - rectangle.x1), (rectangle.y2 - rectangle.y1));
  cairo_fill(cairo);
  gtk_widget_queue_draw(Zathura.UI.drawing_area);

  /* resize selection rectangle to document page */
  g_static_mutex_lock(&(Zathura.Lock.pdflib_lock));
  poppler_page_get_size(Zathura.PDF.pages[Zathura.PDF.page_number]->page, &page_width, &page_height);
  g_static_mutex_unlock(&(Zathura.Lock.pdflib_lock));

  scale        = ((double) Zathura.PDF.scale / 100.0);
  rectangle.x1 = (rectangle.x1 - offset_x) / scale;
  rectangle.y1 = (rectangle.y1 - offset_y) / scale;
  rectangle.x2 = (rectangle.x2 - offset_x) / scale;
  rectangle.y2 = (rectangle.y2 - offset_y) / scale;

  /* rotation */
  int rotate = Zathura.PDF.rotate;
  double x1 = rectangle.x1;
  double x2 = rectangle.x2;
  double y1 = rectangle.y1;
  double y2 = rectangle.y2;

  switch(rotate)
  {
    case 90:
      rectangle.x1 = y1;
      rectangle.y1 = page_height - x2;
      rectangle.x2 = y2;
      rectangle.y2 = page_height - x1;
      break;
    case 180:
      rectangle.x1 = (page_height - y1);
      rectangle.y1 = (page_width  - x2);
      rectangle.x2 = (page_height - y2);
      rectangle.y2 = (page_width  - x1);
      break;
    case 270:
      rectangle.x1 = page_width - y2;
      rectangle.y1 = x1;
      rectangle.x2 = page_width - y1;
      rectangle.y2 = x2;
      break;
  }

  /* reset points of the rectangle so that p1 is in the top-left corner
   * and p2 is in the bottom right corner */
  if(rectangle.x1 > rectangle.x2)
  {
    double d = rectangle.x1;
    rectangle.x1 = rectangle.x2;
    rectangle.x2 = d;
  }
  if(rectangle.y2 > rectangle.y1)
  {
    double d = rectangle.y1;
    rectangle.y1 = rectangle.y2;
    rectangle.y2 = d;
  }

  /* adapt y coordinates */
  rectangle.y1 = page_height - rectangle.y1;
  rectangle.y2 = page_height - rectangle.y2;

  /* get selected text */
  g_static_mutex_lock(&(Zathura.Lock.pdflib_lock));
  char* selected_text = poppler_page_get_text(
      Zathura.PDF.pages[Zathura.PDF.page_number]->page,SELECTION_STYLE,
      &rectangle);

  if(selected_text)
  {
    gtk_clipboard_set_text(gtk_clipboard_get(GDK_SELECTION_PRIMARY), selected_text, -1);
    g_free(selected_text);
  }
  g_static_mutex_unlock(&(Zathura.Lock.pdflib_lock));


  return TRUE;
}

gboolean
cb_view_motion_notify(GtkWidget* widget, GdkEventMotion* event, gpointer data)
{
  return TRUE;
}

gboolean
cb_view_scrolled(GtkWidget* widget, GdkEventScroll* event, gpointer data)
{
  int i;
  for(i = 0; i < LENGTH(mouse_scroll_events); i++)
  {
    if(event->direction == mouse_scroll_events[i].direction)
    {
      mouse_scroll_events[i].function(&(mouse_scroll_events[i].argument));
      return TRUE;
    }
  }

  return FALSE;
}

gboolean
cb_watch_file(GFileMonitor* monitor, GFile* file, GFile* other_file, GFileMonitorEvent event, gpointer data)
{
  if(event != G_FILE_MONITOR_EVENT_CHANGES_DONE_HINT)
    return FALSE;

  sc_reload(NULL);

  return TRUE;
}

/* main function */
int main(int argc, char* argv[])
{
  /* embed */
  Zathura.UI.embed = 0;

  /* parse arguments */
  int i;
  for(i = 1; i < argc && argv[i][0] == '-' && argv[i][1] != '\0'; i++)
  {
    switch(argv[i][1])
    {
      case 'e':
        if(++i < argc)
          Zathura.UI.embed = atoi(argv[i]);
        break;
    }
  }

  g_thread_init(NULL);
  gdk_threads_init();

  gtk_init(&argc, &argv);


  init_zathura();
  init_keylist();
  read_configuration();
  init_settings();
  init_look();
  init_directories();

  if(argc >= i+1)
    open_file(argv[i], (argc == i+2) ? argv[i+1] : NULL);

  switch_view(Zathura.UI.document);
  update_status();

  gtk_widget_show_all(GTK_WIDGET(Zathura.UI.window));
  gtk_widget_grab_focus(GTK_WIDGET(Zathura.UI.view));

  gdk_threads_enter();
  gtk_main();
  gdk_threads_leave();

  return 0;
}<|MERGE_RESOLUTION|>--- conflicted
+++ resolved
@@ -538,7 +538,7 @@
 {
   Zathura.State.filename = (char*) default_text;
 
-  gtk_window_set_default_size(Zathura.UI.window, default_width, default_height);
+  gtk_window_set_default_size(GTK_WINDOW(Zathura.UI.window), default_width, default_height);
 }
 
 void
@@ -592,12 +592,7 @@
   /* window */
   gtk_window_set_title(GTK_WINDOW(Zathura.UI.window), "zathura");
   GdkGeometry hints = { 1, 1 };
-<<<<<<< HEAD
   gtk_window_set_geometry_hints(GTK_WINDOW(Zathura.UI.window), NULL, &hints, GDK_HINT_MIN_SIZE);
-  gtk_window_set_default_size(GTK_WINDOW(Zathura.UI.window), DEFAULT_WIDTH, DEFAULT_HEIGHT);
-=======
-  gtk_window_set_geometry_hints(Zathura.UI.window, NULL, &hints, GDK_HINT_MIN_SIZE);
->>>>>>> fc14a0c2
   g_signal_connect(G_OBJECT(Zathura.UI.window), "destroy", G_CALLBACK(cb_destroy), NULL);
 
   /* box */
@@ -960,7 +955,7 @@
   gtk_window_set_title(GTK_WINDOW(Zathura.UI.window), "zathura");
 
   Zathura.State.pages         = g_strdup_printf("");
-  Zathura.State.filename      = (char*) DEFAULT_TEXT;
+  Zathura.State.filename      = (char*) default_text;;
 
   g_static_mutex_lock(&(Zathura.Lock.pdf_obj_lock));
   Zathura.PDF.document        = NULL;
@@ -2535,94 +2530,8 @@
 gboolean
 cmd_close(int argc, char** argv)
 {
-<<<<<<< HEAD
   close_file(FALSE);
-=======
-  if(!Zathura.PDF.document)
-  {
-    if(argc != -1)
-      notify(ERROR, "No file has been opened");
-    return FALSE;
-  }
-
-  /* clean up pages */
-  int i;
-  for(i = 0; i < Zathura.PDF.number_of_pages; i++)
-  {
-    Page* current_page = Zathura.PDF.pages[i];
-    g_object_unref(current_page->page);
-  }
-
-  /* save bookmarks */
-  if(Zathura.Bookmarks.data)
-  {
-    /* set current page */
-    g_key_file_set_integer(Zathura.Bookmarks.data, Zathura.PDF.file,
-        BM_PAGE_ENTRY, Zathura.PDF.page_number);
-
-    /* set page offset */
-    g_key_file_set_integer(Zathura.Bookmarks.data, Zathura.PDF.file,
-        BM_PAGE_OFFSET, Zathura.PDF.page_offset);
-
-    /* save bookmarks */
-    int i;
-    for(i = 0; i < Zathura.Bookmarks.number_of_bookmarks; i++)
-      g_key_file_set_integer(Zathura.Bookmarks.data, Zathura.PDF.file,
-          Zathura.Bookmarks.bookmarks[i].id, Zathura.Bookmarks.bookmarks[i].page);
-
-    /* convert file and save it */
-    gchar* bookmarks = g_key_file_to_data(Zathura.Bookmarks.data, NULL, NULL);
-    g_file_set_contents(Zathura.Bookmarks.file, bookmarks, -1, NULL);
-    g_free(bookmarks);
-  }
-
-  /* inotify */
-  g_object_unref(Zathura.FileMonitor.monitor);
-  Zathura.FileMonitor.monitor = NULL;
-
-  /* reset values */
-  free(Zathura.PDF.pages);
-  g_object_unref(Zathura.PDF.document);
-  g_free(Zathura.State.pages);
-  gtk_window_set_title(Zathura.UI.window, "zathura");
-
-  Zathura.State.pages         = g_strdup_printf("");
-  Zathura.State.filename      = (char*) default_text;
-
-  g_static_mutex_lock(&(Zathura.Lock.pdf_obj_lock));
-  Zathura.PDF.document        = NULL;
-  Zathura.PDF.file            = NULL;
-  Zathura.PDF.password        = NULL;
-  Zathura.PDF.page_number     = 0;
-  Zathura.PDF.number_of_pages = 0;
-  Zathura.PDF.scale           = 0;
-  Zathura.PDF.rotate          = 0;
-  Zathura.PDF.page_offset     = 0;
-  g_static_mutex_unlock(&(Zathura.Lock.pdf_obj_lock));
-
-  /* destroy index */
-  if(Zathura.UI.index)
-  {
-    gtk_widget_destroy(Zathura.UI.index);
-    Zathura.UI.index = NULL;
-  }
-
-  /* destroy information */
-  if(Zathura.UI.information)
-  {
-    gtk_widget_destroy(Zathura.UI.information);
-    Zathura.UI.information = NULL;
-  }
-
-  /* free markers */
-  if(Zathura.Marker.markers)
-    free(Zathura.Marker.markers);
-  Zathura.Marker.number_of_markers =  0;
-  Zathura.Marker.last              = -1;
-
-  update_status();
-
->>>>>>> fc14a0c2
+
   return TRUE;
 }
 
